--- conflicted
+++ resolved
@@ -32,11 +32,7 @@
 # specify options=''. This way it's specified so it can't be overridden, even though you don't have any
 # specific value you want applied.
 # 
-<<<<<<< HEAD
-#SAS_config_names = ['default', 'ssh', 'iomlinux', 'iomwin', 'winlocal', 'winiomlinux', 'winiomwin', 'http', 'iomcom']
-=======
-#SAS_config_names = ['default', 'ssh', 'iomlinux', 'iomwin', 'winlocal', 'winiomlinux', 'winiomwin', 'httpsviya', 'httpviya']
->>>>>>> cb4e5ec1
+#SAS_config_names = ['default', 'ssh', 'iomlinux', 'iomwin', 'winlocal', 'winiomlinux', 'winiomwin', 'httpsviya', 'httpviya', 'iomcom']
 #
 
 SAS_config_names=['default']
@@ -193,7 +189,6 @@
             'sspi'      : True
             }
 
-<<<<<<< HEAD
 
 # For Remote and Local IOM access methods using COM interface
 # These configuration definitions are for connecting over IOM using COM. This
@@ -220,7 +215,8 @@
     'class_id': '440196d4-90f0-11d0-9f41-00a024bb830c',
     'provider': 'sas.iomprovider',
     'encoding': 'windows-1252'}
-=======
+
+
 # HTTP access method to connect to the Compute Service
 # These need ip addr, other values will be prompted for - python Dict
 # valid keys are:
@@ -246,6 +242,4 @@
             'context' : 'Data Mining compute context',
             'authkey' : 'viya_user-pw',
             'options' : ["fullstimer", "memsize=1G"]
-            }
-
->>>>>>> cb4e5ec1
+            }