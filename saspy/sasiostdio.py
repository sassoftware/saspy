#
# Copyright SAS Institute
#
#  Licensed under the Apache License, Version 2.0 (the License);
#  you may not use this file except in compliance with the License.
#  You may obtain a copy of the License at
#
#      http://www.apache.org/licenses/LICENSE-2.0
#
#  Unless required by applicable law or agreed to in writing, software
#  distributed under the License is distributed on an "AS IS" BASIS,
#  WITHOUT WARRANTIES OR CONDITIONS OF ANY KIND, either express or implied.
#  See the License for the specific language governing permissions and
#  limitations under the License.
#
import fcntl
import os
import signal
import subprocess
import getpass
from time import sleep

try:
   import sascfg_personal as SAScfg
except ImportError:
   import saspy.sascfg as SAScfg

try:
   import pandas as pd
except ImportError:
   pass
try:
   from IPython.display import HTML
except ImportError:
   pass

class SASconfigSTDIO:
   '''
   This object is not intended to be used directly. Instantiate a SASsession object instead
   '''
   def __init__(self, **kwargs):
      self._kernel  = kwargs.get('kernel', None)

      self.name     = kwargs.get('sascfgname', '')
      cfg           = getattr(SAScfg, self.name)

      self.saspath  = cfg.get('saspath', '')
      self.options  = cfg.get('options', [])
      self.ssh      = cfg.get('ssh', '')
      self.host     = cfg.get('host', '')
      self.encoding = cfg.get('encoding', '')
      self.metapw   = cfg.get('metapw', '')
      self.iomc     = cfg.get('iomc', '')

      try:
         self.outopts = getattr(SAScfg, "SAS_output_options")
         self.output  = self.outopts.get('output', 'html5')
      except:
         self.output  = 'html5'

      if self.output.lower() not in ['html', 'html5']:
         print("Invalid value specified for SAS_output_options. Using the default of HTML5")
         self.output  = 'html5'

      # GET Config options
      try:
         self.cfgopts = getattr(SAScfg, "SAS_config_options")
      except:
         self.cfgopts = {}

      lock = self.cfgopts.get('lock_down', True)
      # in lock down mode, don't allow runtime overrides of option values from the config file.


      insaspath = kwargs.get('saspath', '')
      if len(insaspath) > 0:
         if lock and len(self.saspath):
            print("Parameter 'saspath' passed to SAS_session was ignored due to configuration restriction.")
         else:
            self.saspath = insaspath

      inoptions = kwargs.get('options', '')
      if len(inoptions) > 0:
         if lock and len(self.options):
            print("Parameter 'options' passed to SAS_session was ignored due to configuration restriction.")
         else:
            self.options = inoptions

      inssh = kwargs.get('ssh', '')
      if len(inssh) > 0:
         if lock and len(self.ssh):
            print("Parameter 'ssh' passed to SAS_session was ignored due to configuration restriction.")
         else:
            self.ssh = inssh

      inhost = kwargs.get('host', '')
      if len(inhost) > 0:
         if lock and len(self.host):
            print("Parameter 'host' passed to SAS_session was ignored due to configuration restriction.")
         else:
            self.host = inhost

      inencoding = kwargs.get('encoding', '')
      if len(inencoding) > 0:
         if lock and len(self.encoding):
            print("Parameter 'encoding' passed to SAS_session was ignored due to configuration restriction.")
         else:
            self.encoding = inencoding
      if not self.encoding:
         self.encoding = 'utf-8'

      while len(self.saspath) == 0:
         if not lock:
            self.saspath = self._prompt("Please enter the path to the SAS start up script: ")
         else:
            print("In lockdown mode and missing saspath in the config named: "+cfgname )
            return

   def _prompt(self, prompt, pw=False):
      if self._kernel is None:
          if not pw:
              try:
                 return input(prompt)
              except (KeyboardInterrupt):
                 return ''
          else:
              try:
                 return getpass.getpass(prompt)
              except (KeyboardInterrupt):
                 return ''
      else:
          try:
             return self._kernel._input_request(prompt, self._kernel._parent_ident, self._kernel._parent_header,
                                                password=pw)
          except (KeyboardInterrupt):
             return ''

class SASsessionSTDIO():
   '''
   The SASsession object is the main object to instantiate and provides access to the rest of the functionality.
   cfgname - value in SAS_config_names List of the sascfg.py file
   kernel  - None - internal use when running the SAS_kernel notebook
   saspath - overrides saspath Dict entry of cfgname in sascfg.py file
   options - overrides options Dict entry of cfgname in sascfg.py file
   encoding  - This is the python encoding value that matches the SAS session encoding of the IOM server you are connecting to

   and for running STDIO over passwordless ssh
   ssh     - full path of the ssh command; /usr/bin/ssh for instance
   host    - host name of the remote machine
   '''
   #def __init__(self, cfgname: str ='', kernel: '<SAS_kernel object>' =None, saspath :str ='', options: list =[]) -> '<SASsession object>':
   def __init__(self, **kwargs):
      self.pid    = None
      self.stdin  = None
      self.stderr = None
      self.stdout = None

      self.sascfg   = SASconfigSTDIO(**kwargs)
      self._log_cnt = 0
      self._log     = ""
      self._sb      = kwargs.get('sb', None)

      self._startsas()

   def __del__(self):
      if self.pid:
         self._endsas()
      self.pid = None

   def _logcnt(self, next=True):
       if next == True:
          self._log_cnt += 1
       return '%08d' % self._log_cnt

   def _startsas(self):
      #import pdb;pdb.set_trace()
      if self.pid:
         return self.pid

      if self.sascfg.ssh:
         pgm    = self.sascfg.ssh
         parms  = [pgm]
         parms += ["-t", self.sascfg.host, self.sascfg.saspath]

         if self.sascfg.output.lower() == 'html':
            print("""HTML4 is only valid in 'local' mode (SAS_output_options in sascfg.py).
Please see SAS_config_names templates 'default' (STDIO) or 'winlocal' (IOM) in the default sascfg.py.
Will use HTML5 for this SASsession.""")
            self.sascfg.output = 'html5'
      else:
         pgm    = self.sascfg.saspath
         parms  = [pgm]

      # temporary hack for testing grid w/ sasgsub and iomc ...
      if self.sascfg.iomc:
         pgm    = self.sascfg.iomc
         parms  = [pgm]
         parms += ["user", "sas", "pw", "sas"]
         parms += ['']
      elif self.sascfg.metapw:
         pgm    = self.sascfg.ssh
         parms  = [pgm]
         parms += ["-t", "-i", "/u/sastpw/idrsacnn", self.sascfg.host]
         parms += self.sascfg.options
         #parms += ['"'+self.sascfg.saspath+' -nodms -stdio -terminal -nosyntaxcheck -pagesize MAX"']
         parms += ['']
      else:
         parms += self.sascfg.options
         parms += ["-nodms"]
         parms += ["-stdio"]
         parms += ["-terminal"]
         parms += ["-nosyntaxcheck"]
         parms += ["-pagesize", "MAX"]
         parms += ['']

      s = ''
      for i in range(len(parms)):
            s += parms[i]+' '

      PIPE_READ  = 0
      PIPE_WRITE = 1

      pin  = os.pipe()
      pout = os.pipe()
<<<<<<< HEAD
      perr = os.pipe()

      pidpty = os.forkpty()
=======
      perr = os.pipe() 

      try:
         pidpty = os.forkpty()
      except:
         import pty
         pidpty = pty.fork()
         
>>>>>>> 48302b31
      if pidpty[0]:
         # we are the parent

         pid = pidpty[0]
         os.close(pin[PIPE_READ])
         os.close(pout[PIPE_WRITE])
         os.close(perr[PIPE_WRITE])

      else:
         # we are the child
         signal.signal(signal.SIGINT, signal.SIG_DFL)

         os.close(0)
         os.close(1)
         os.close(2)

         os.dup2(pin[PIPE_READ],   0)
         os.dup2(pout[PIPE_WRITE], 1)
         os.dup2(perr[PIPE_WRITE], 2)

         os.close(pin[PIPE_READ])
         os.close(pin[PIPE_WRITE])
         os.close(pout[PIPE_READ])
         os.close(pout[PIPE_WRITE])
         os.close(perr[PIPE_READ])
         os.close(perr[PIPE_WRITE])

         try:
            #sleep(5)
            os.execv(pgm, parms)
         except OSError as e:
            print("The OS Error was:\n"+e.strerror+'\n')
            print("SAS Connection failed. No connection established. Double check you settings in sascfg.py file.\n")
            print("Attempted to run program "+pgm+" with the following parameters:"+str(parms)+"\n")
            print("If no OS Error above, try running the following command (where saspy is running) manually to see what is wrong:\n"+s+"\n")
            os._exit(-6)
         except:
            print("Subprocess failed to start. Double check you settings in sascfg.py file.\n")
            os._exit(-6)

      self.pid    = pidpty[0]
      self.stdin  = os.fdopen(pin[PIPE_WRITE], mode='wb')
      self.stderr = os.fdopen(perr[PIPE_READ], mode='rb')
      self.stdout = os.fdopen(pout[PIPE_READ], mode='rb')

      fcntl.fcntl(self.stdout, fcntl.F_SETFL, os.O_NONBLOCK)
      fcntl.fcntl(self.stderr, fcntl.F_SETFL, os.O_NONBLOCK)

      if self.pid is None:
         print("SAS Connection failed. No connection established. Double check you settings in sascfg.py file.\n")
         print("Attempted to run program "+pgm+" with the following parameters:"+str(parms)+"\n")
         print("Try running the following command (where saspy is running) manually to see if you can get more information on what went wrong:\n"+s+"\n")
         return NULL
      else:
         self.submit("options svgtitle='svgtitle'; options validvarname=any; ods graphics on;", "text")
         if self.pid is None:
            print("SAS Connection failed. No connection established. Double check you settings in sascfg.py file.\n")
            print("Attempted to run program "+pgm+" with the following parameters:"+str(parms)+"\n")
            print("Try running the following command (where saspy is running) manually to see if you can get more information on what went wrong:\n"+s+"\n")
            return None

      print("SAS Connection established. Subprocess id is "+str(self.pid)+"\n")
      return self.pid

   def _endsas(self):
      rc = 0
      if self.pid:
         code = ";*\';*\";*/;\n;quit;endsas;"
         self._getlog(wait=1)
         self._asubmit(code,'text')
         sleep(1)
         try:
            rc = os.waitid(os.P_PID, self.pid, os.WEXITED | os.WNOHANG)
         except (subprocess.TimeoutExpired):
            print("SAS didn't shutdown w/in 5 seconds; killing it to be sure")
            os.kill(self.pid, signal.SIGKILL)
         print("SAS Connection terminated. Subprocess id was "+str(self.pid))
         self.pid = None
      return rc

   def _getlog(self, wait=5, jobid=None):
      logf   = b''
      quit   = wait * 2
      logn   = self._logcnt(False)
      code1  = "%put E3969440A681A24088859985"+logn+";\nE3969440A681A24088859985"+logn

      while True:
         log = self.stderr.read1(4096)
         if len(log) > 0:
            logf += log
         else:
            quit -= 1
            if quit < 0 or len(logf) > 0:
               break
            sleep(0.5)

      x = logf.decode(self.sascfg.encoding).replace(code1, " ")
      self._log += x

      if self.pid == None:
         return "No SAS process attached. SAS process has terminated unexpectedly."
      rc = os.waitid(os.P_PID, self.pid, os.WEXITED | os.WNOHANG)
      if rc != None:
         self.pid = None
         return 'SAS process has terminated unexpectedly. Pid State= '+str(rc)

      return x

   def _getlst(self, wait=5, jobid=None):
      lstf = b''
      quit = wait * 2
      eof = 0
      bof = False
      lenf = 0

      while True:
         lst = self.stdout.read1(4096)
         if len(lst) > 0:
            lstf += lst

            if ((not bof) and lst.count(b"<!DOCTYPE html>", 0, 20) > 0):
               bof = True
         else:
            lenf = len(lstf)

            if (lenf > 15):
               eof = lstf.count(b"</html>", (lenf - 15), lenf)

            if (eof > 0):
                  break

            if not bof:
               quit -= 1
               if quit < 0:
                  break
               sleep(0.5)

      if self.pid == None:
         return "No SAS process attached. SAS process has terminated unexpectedly."
      rc = os.waitid(os.P_PID, self.pid, os.WEXITED | os.WNOHANG)
      if rc != None:
         self.pid = None
         return 'SAS process has terminated unexpectedly. Pid State= '+str(rc)

      return lstf.decode(self.sascfg.encoding)

   def _getlsttxt(self, wait=5, jobid=None):
      f2 = [None]
      lstf = b''
      quit = wait * 2
      eof = 0
      self._asubmit("data _null_;file print;put 'Tom was here';run;", "text")

      while True:
         lst = self.stdout.read1(4096)
         if len(lst) > 0:
            lstf += lst

            lenf = len(lstf)
            eof = lstf.find(b"Tom was here", lenf - 25, lenf)

            if (eof != -1):
               final = lstf.partition(b"Tom was here")
               f2 = final[0].decode(self.sascfg.encoding).rpartition(chr(12))
               break

      lst = f2[0]

      if self.pid == None:
         return "No SAS process attached. SAS process has terminated unexpectedly."
      rc = os.waitid(os.P_PID, self.pid, os.WEXITED | os.WNOHANG)
      if rc != None:
         self.pid = None
         return 'SAS process has terminated unexpectedly. Pid State= '+str(rc)

      return lst.replace(chr(12), '\n')

   def _asubmit(self, code, results="html"):
      # as this is an _ method, it's not really to be used. Of note is that if this is used and if what it submitted generates
      # anything to the lst, then unless _getlst[txt] is called, then next submit will happen to get the lst this wrote, plus
      # what it generates. If the two are not of the same type (html, text) it could be problematic, beyond not being what was
      # expected in the first place. __flushlst__() used to be used, but was never needed. Adding this note and removing the
<<<<<<< HEAD
      # unnecessary read in submit as this can't happen in the current code.
      odsopen  = b"ods listing close;ods html5 (id=saspy_internal) file=stdout options(bitmap_mode='inline') device=svg; ods graphics on / outputfmt=png;\n"
      odsclose = b"ods html5 (id=saspy_internal) close;ods listing;\n"
=======
      # unnecessary read in submit as this can't happen in the current code. 
      odsopen  = b"ods listing close;ods "+str.encode(self.sascfg.output)+b" (id=saspy_internal) file=stdout options(bitmap_mode='inline') device=svg; ods graphics on / outputfmt=png;\n"
      odsclose = b"ods "+str.encode(self.sascfg.output)+b" (id=saspy_internal) close;ods listing;\n"
>>>>>>> 48302b31
      ods      = True;

      if results.upper() != "HTML":
         ods = False

      if (ods):
         self.stdin.write(odsopen)

      out = self.stdin.write(code.encode(self.sascfg.encoding)+b'\n')

      if (ods):
         self.stdin.write(odsclose)

      self.stdin.flush()

      return str(out)

   def submit(self, code: str, results: str ="html", prompt: dict ={}) -> dict:
      '''
      This method is used to submit any SAS code. It returns the Log and Listing as a python dictionary.
      code    - the SAS statements you want to execute
      results - format of results, HTML is default, TEXT is the alternative
      prompt  - dict of names:flags to prompt for; create marco variables (used in submitted code), then keep or delete
                The keys are the names of the macro variables and the boolean flag is to either hide what you type and delete
                the macros, or show what you type and keep the macros (they will still be available later)
                for example (what you type for pw will not be displayed, user and dsname will):

                results = sas.submit(
                   """
                   libname tera teradata server=teracop1 user=&user pw=&pw;
                   proc print data=tera.&dsname (obs=10); run;
                   """ ,
                   prompt = {'user': False, 'pw': True, 'dsname': False}
                   )

      Returns - a Dict containing two keys:values, [LOG, LST]. LOG is text and LST is 'results' (HTML or TEXT)

      NOTE: to view HTML results in the ipykernel, issue: from IPython.display import HTML  and use HTML() instead of print()
      i.e,: results = sas.submit("data a; x=1; run; proc print;run')
            print(results['LOG'])
            HTML(results['LST'])
      '''
      odsopen  = b"ods listing close;ods "+str.encode(self.sascfg.output)+b" (id=saspy_internal) file=stdout options(bitmap_mode='inline') device=svg; ods graphics on / outputfmt=png;\n"
      odsclose = b"ods "+str.encode(self.sascfg.output)+b" (id=saspy_internal) close;ods listing;\n"
      ods      = True;
      mj       = b";*\';*\";*/;"
      lstf     = ''
      logf     = ''
      bail     = False
      eof      = 5
      bc       = False
      done     = False
      logn     = self._logcnt()
      logcodei = "%put E3969440A681A24088859985" + logn + ";"
      logcodeo = "\nE3969440A681A24088859985" + logn
      pcodei   = ''
      pcodeiv  = ''
      pcodeo   = ''

      if self.pid == None:
         print("No SAS process attached. SAS process has terminated unexpectedly.")
         return dict(LOG="No SAS process attached. SAS process has terminated unexpectedly.", LST='')

      rc = os.waitid(os.P_PID, self.pid, os.WEXITED | os.WNOHANG)
      if rc != None:
         self.pid = None
         return dict(LOG='SAS process has terminated unexpectedly. Pid State= '+str(rc), LST='')

      # to cover the possibility of an _asubmit w/ lst output not read; no known cases now; used to be __flushlst__()
      # removing this and adding comment in _asubmit to use _getlst[txt] so this will never be necessary; delete later
      #while(len(self.stdout.read1(4096)) > 0):
      #   continue

      if results.upper() != "HTML":
         ods = False

      if len(prompt):
         pcodei += 'options nosource nonotes;\n'
         pcodeo += 'options nosource nonotes;\n'
         for key in prompt:
            gotit = False
            while not gotit:
               var = self.sascfg._prompt('Please enter value for macro variable '+key+' ', pw=prompt[key])
               if len(var) > 0:
                  gotit = True
               else:
                  print("Sorry, didn't get a value for that variable.")
            if prompt[key]:
               pcodei += '%let '+key+'='+var+';\n'
               pcodeo += '%symdel '+key+';\n'
            else:
               pcodeiv += '%let '+key+'='+var+';\n'
         pcodei += 'options source notes;\n'
         pcodeo += 'options source notes;\n'

      if ods:
         self.stdin.write(odsopen)

      pgm  = mj+b'\n'+pcodei.encode(self.sascfg.encoding)+pcodeiv.encode(self.sascfg.encoding)
      pgm += code.encode(self.sascfg.encoding)+b'\n'+pcodeo.encode(self.sascfg.encoding)+b'\n'+mj
      out  = self.stdin.write(pgm)

      if ods:
         self.stdin.write(odsclose)

      out = self.stdin.write(b'\n'+logcodei.encode(self.sascfg.encoding)+b'\n')
      self.stdin.flush()

      while not done:
         try:
             while True:
                 rc = os.waitid(os.P_PID, self.pid, os.WEXITED | os.WNOHANG)
                 if rc is not None:
                     self.pid = None
                     return dict(LOG='SAS process has terminated unexpectedly. Pid State= ' +
                                 str(rc), LST='')
                 if bail:
                     eof -= 1
                 if eof < 0:
                     break
                 lst = self.stdout.read1(4096).decode(self.sascfg.encoding)
                 if len(lst) > 0:
                     lstf += lst
                 else:
                     log = self.stderr.read1(4096).decode(self.sascfg.encoding)
                     if len(log) > 0:
                         logf += log
                         if logf.count(logcodeo) >= 1:
                             bail = True
                         if not bail and bc:
                             self.stdin.write(odsclose+logcodei.encode(self.sascfg.encoding) + b'\n')
                             self.stdin.flush()
                             bc = False
             done = True

         except (ConnectionResetError):
             rc = 0
             rc = os.waitpid(self.pid, 0)
             self.pid = None
             return dict(LOG=logf.partition(logcodeo)[0]+'\nConnection Reset: SAS process has terminated unexpectedly. Pid State= '+str(rc), LST='')

         except (KeyboardInterrupt, SystemExit):
             print('Exception caught!')
             ll = self._breakprompt(logcodeo)

             if ll.get('ABORT', False):
                return ll

             logf += ll['LOG']
             lstf += ll['LST']
             bc    = ll['BC']

             if not bc:
                print('Exception handled :)\n')
             else:
                print('Exception ignored, continuing to process...\n')

             self.stdin.write(odsclose+logcodei.encode(self.sascfg.encoding)+b'\n')
             self.stdin.flush()

      trip = lstf.rpartition("/*]]>*/")
      if len(trip[1]) > 0 and len(trip[2]) < 100:
         lstf = ''

      self._log += logf
      final = logf.partition(logcodei)
      z = final[0].rpartition(chr(10))
      prev = '%08d' %  (self._log_cnt - 1)
      zz = z[0].rpartition("\nE3969440A681A24088859985" + prev +'\n')
      logd = zz[2].replace(mj.decode(self.sascfg.encoding), '')

      lstd = lstf.replace(chr(12), chr(10)).replace('<body class="c body">',
                                                    '<body class="l body">').replace("font-size: x-small;",
                                                                                     "font-size:  normal;")
      return dict(LOG=logd, LST=lstd)

   def _breakprompt(self, eos):
        found = False
        logf  = ''
        lstf  = ''
        bc    = False

        if self.pid is None:
            return dict(LOG="No SAS process attached. SAS process has terminated unexpectedly.", LST='', ABORT=True)

        if self.sascfg.ssh:
           response = self.sascfg._prompt(
                     "SAS attention handling not supported over ssh. Please enter (T) to terminate SAS or (C) to continue.")
           while True:
              if response.upper() == 'C':
                 return dict(LOG='', LST='', BC=True)
              if response.upper() == 'T':
                 break
              response = self.sascfg._prompt("Please enter (T) to terminate SAS or (C) to continue.")

        interrupt = signal.SIGINT
        os.kill(self.pid, interrupt)
        sleep(.25)

        while True:
            rc = os.waitid(os.P_PID, self.pid, os.WEXITED | os.WNOHANG)
            if rc is not None:
                self.pid = None
                outrc = str(rc)
                return dict(LOG='SAS process has terminated unexpectedly. Pid State= ' +
                            outrc, LST='',ABORT=True)

            lst = self.stdout.read1(4096).decode(self.sascfg.encoding)
            lstf += lst
            if len(lst) > 0:
                lsts = lst.rpartition('Select:')
                if lsts[0] != '' and lsts[1] != '':
                    found = True
                    query = lsts[1] + lsts[2].rsplit('\n?')[0] + '\n'
                    print('Processing interrupt\nAttn handler Query is\n\n' + query)
                    response = self.sascfg._prompt("Please enter your Response: ")
                    self.stdin.write(response.encode(self.sascfg.encoding) + b'\n')
                    self.stdin.flush()
                    if (response == 'C' or response == 'c') and query.count("C. Cancel") >= 1:
                       bc = True
                       break
                else:
                    lsts = lst.rpartition('Press')
                    if lsts[0] != '' and lsts[1] != '':
                        query = lsts[1] + lsts[2].rsplit('\n?')[0] + '\n'
                        print('Secondary Query is:\n\n' + query)
                        response = self.sascfg._prompt("Please enter your Response: ")
                        self.stdin.write(response.encode(self.sascfg.encoding) + b'\n')
                        self.stdin.flush()
                        if (response == 'N' or response == 'n') and query.count("N to continue") >= 1:
                           bc = True
                           break
                    else:
                        #print("******************No 'Select' or 'Press' found in lst=")
                        pass
            else:
                log = self.stderr.read1(4096).decode(self.sascfg.encoding)
                logf += log
                self._log += log

                if log.count(eos) >= 1:
                    print("******************Found end of step. No interrupt processed")
                    found = True

                if found:
                    break

            sleep(.25)

        lstr = lstf
        logr = logf

        return dict(LOG=logr, LST=lstr, BC=bc)

   def _break(self, inlst=''):
      found = False
      lst = inlst

      interupt = signal.SIGINT
      os.kill(self.pid, interupt)
      sleep(.25)
      self._asubmit('','text')

      while True:
         if len(lst) >  0:
            lsts = lst.rpartition('Select:')
            if lsts[0] != '' and lsts[1] != '':
               found = True
               print('Processing interupt\nAttn handler Query is\n\n'+lsts[1]+lsts[2].rsplit('\n?')[0]+'\n')
               opt = lsts[2].partition('Cancel Submitted Statements')
               if opt[0] != '' and opt[1] != '':
                  response = opt[0].rpartition('.')[0].rpartition(' ')[2]
               else:
                  opt = lsts[2].partition('Halt DATA')
                  if opt[0] != '' and opt[1] != '':
                     response = opt[0].rpartition('.')[0].rpartition(' ')[2]
                  else:
                     opt = lsts[2].partition('Cancel the dialog')
                     if opt[0] != '' and opt[1] != '':
                        response = opt[0].rpartition('.')[0].rpartition(' ')[2]
                     else:
                        print("Unknown 'Select' choices found: ")
                        response = ''

               print("'Select' Response="+response+'\n')
               self._asubmit(response+'\n','text')
            else:
               lsts = lst.rpartition('Press')
               if lsts[0] != '' and lsts[1] != '':
                  print('Seconday Query is:\n\n'+lsts[1]+lsts[2].rsplit('\n?')[0]+'\n')
                  opt = lsts[2].partition(' to exit ')
                  if opt[0] != '' and opt[1] != '':
                     response = opt[0].rpartition(' ')[2]
                  else:
                     opt = lsts[2].partition('N to continue')
                     if opt[0] != '' and opt[1] != '':
                        response = 'Y'
                     else:
                        response = 'X'

                  print("'Press' Response="+response+'\n')
                  self._asubmit(response+'\n','text')
               else:
                  #print("******************No 'Select' or 'Press' found in lst=")
                  pass

            sleep(.25)
            lst = self.stdout.read1(4096).decode(self.sascfg.encoding)
         else:
            log = self.stderr.read1(4096).decode(self.sascfg.encoding)
            self._log += log
            logn = self._logcnt(False)

            if log.count("\nE3969440A681A24088859985"+logn) >= 1:
               print("******************Found end of step. No interupt processed")
               found = True

            if found:
               ll = self.submit("ods "+self.sascfg.output+" (id=saspy_internal) close;ods listing close;ods listing;libname work list;\n",'text')
               break

            sleep(.25)
            lst = self.stdout.read1(4096).decode(self.sascfg.encoding)

      return log

   def saslog(self):
      '''
      this method is used to get the current, full contents of the SASLOG
      '''
      return self._log

   def exist(self, table: str, libref: str ="") -> bool:
      '''
      table  - the name of the SAS Data Set
      libref - the libref for the Data Set, defaults to WORK, or USER if assigned

      Returns True it the Data Set exists and False if it does not
      '''
      code  = "data _null_; e = exist('"
      if len(libref):
         code += libref+"."
      code += table+"');\n"
      code += "te='TABLE_EXISTS='; put te e;run;"

      ll = self.submit(code, "text")

      l2 = ll['LOG'].rpartition("TABLE_EXISTS= ")
      l2 = l2[2].partition("\n")
      exists = int(l2[0])

      return exists
<<<<<<< HEAD

   def read_csv(self, file: str, table: str, libref: str ="", nosub: bool =False) -> '<SASdata object>':
=======
   
   def read_csv(self, file: str, table: str, libref: str ="", nosub: bool =False, opts: dict ={}) -> '<SASdata object>':
>>>>>>> 48302b31
      '''
      This method will import a csv file into a SAS Data Set and return the SASdata object referring to it.
      file    - eithe the OS filesystem path of the file, or HTTP://... for a url accessible file
      table   - the name of the SAS Data Set to create
      libref  - the libref for the SAS Data Set being created. Defaults to WORK, or USER if assigned
      opts    - a dictionary containing any of the following Proc Import options(datarow, delimiter, getnames, guessingrows)
      '''
      code  = "filename x "

      if file.lower().startswith("http"):
         code += "url "

      code += "\""+file+"\";\n"
      code += "proc import datafile=x out="
      if len(libref):
         code += libref+"."
<<<<<<< HEAD
      code += table+" dbms=csv replace; run;"

=======
      code += table+" dbms=csv replace; "+self._sb._impopts(opts)+" run;"
   
>>>>>>> 48302b31
      if nosub:
         print(code)
      else:
         ll = self.submit(code, "text")
<<<<<<< HEAD

   def write_csv(self, file: str, table: str, libref: str ="", nosub: bool =False, dsopts: dict ={}) -> 'The LOG showing the results of the step':
=======
   
   def write_csv(self, file: str, table: str, libref: str ="", nosub: bool =False, dsopts: dict ={}, opts: dict ={}) -> 'The LOG showing the results of the step':
>>>>>>> 48302b31
      '''
      This method will export a SAS Data Set to a file in CSV format.
      file    - the OS filesystem path of the file to be created (exported from the SAS Data Set)
      table   - the name of the SAS Data Set you want to export to a CSV file
      libref  - the libref for the SAS Data Set.
      dsopts  - a dictionary containing any of the following SAS data set options(where, drop, keep, obs, firstobs)
      opts    - a dictionary containing any of the following Proc Export options(delimiter, putnames)
      '''
      code  = "options nosource;\n"
      code += "filename x \""+file+"\";\n"
      code += "proc export data="+libref+"."+table+self._sb._dsopts(dsopts)+" outfile=x"
      code += " dbms=csv replace; "+self._sb._expopts(opts)+" run;"
      code += "options source;\n"

      if nosub:
         print(code)
      else:
         ll = self.submit(code, "text")
         return ll['LOG']

   def dataframe2sasdata(self, df: '<Pandas Data Frame object>', table: str ='a', libref: str =""):
      '''
      This method imports a Pandas Data Frame to a SAS Data Set, returning the SASdata object for the new Data Set.
      df      - Pandas Data Frame to import to a SAS Data Set
      table   - the name of the SAS Data Set to create
      libref  - the libref for the SAS Data Set being created. Defaults to WORK, or USER if assigned
      '''
      input  = ""
      card   = ""
      format = ""
      length = ""
      dts    = []
      ncols  = len(df.columns)

      for name in range(ncols):
         input += "'"+df.columns[name]+"'n "
         if df.dtypes[df.columns[name]].kind in ('O','S','U','V'):
            col_l = df[df.columns[name]].map(len, 'ignore').max()
            length += " '"+df.columns[name]+"'n $"+str(col_l)
            dts.append('C')
         else:
            if df.dtypes[df.columns[name]].kind in ('M'):
               length += " '"+df.columns[name]+"'n 8"
               input  += ":E8601DT26.6 "
               format += "'"+df.columns[name]+"'n E8601DT26.6 "
               dts.append('D')
            else:
               length += " '"+df.columns[name]+"'n 8"
               dts.append('N')

      code = "data "
      if len(libref):
         code += libref+"."
      code += table+";\n"
      if len(length):
         code += "length"+length+";\n"
      if len(format):
         code += "format "+format+";\n"
      code += "infile datalines delimiter='09'x DSD STOPOVER;\n input "+input+";\n datalines;"
      self._asubmit(code, "text")

      for row in df.itertuples(index=False):
      #for row in df.iterrows():
         card  = ""
         for col in range(ncols):
            var = str(row[col])
            #var = str(row[1][col])
            if dts[col] == 'N' and var == 'nan':
               var = '.'
            if dts[col] == 'D':
               if var == 'nan':
                  var = '.'
               else:
                  var = str(row[col].to_datetime64())[:26]
                  #var = str(row[1][col].to_datetime64())
            card += var+chr(9)
         self.stdin.write(card.encode(self.sascfg.encoding)+b'\n')
         #self._asubmit(card, "text")

      self._asubmit(";run;", "text")

   def sasdata2dataframe(self, table: str, libref: str ='', dsopts: dict ={}, rowsep: str = '\x01', colsep: str = '\x02', **kwargs) -> '<Pandas Data Frame object>':
      '''
      This method exports the SAS Data Set to a Pandas Data Frame, returning the Data Frame object.
      table   - the name of the SAS Data Set you want to export to a Pandas Data Frame
      libref  - the libref for the SAS Data Set.
      port    - port to use for socket. Defaults to 0 which uses a random available ephemeral port
      '''
      port =  kwargs.get('port', 0)
      #import pandas as pd
      import socket as socks
      datar = ""

      if libref:
         tabname = libref+"."+table
      else:
         tabname = table

      code  = "proc sql; create view sasdata2dataframe as select * from "+tabname+self._sb._dsopts(dsopts)+";quit;\n"
      code += "data _null_; file STDERR;d = open('sasdata2dataframe');\n"
      code += "lrecl = attrn(d, 'LRECL'); nvars = attrn(d, 'NVARS');\n"
      code += "lr='LRECL='; vn='VARNUMS='; vl='VARLIST='; vt='VARTYPE='; vf='VARFMT=';\n"
      code += "put lr lrecl; put vn nvars; put vl;\n"
      code += "do i = 1 to nvars; var = varname(d, i); put var; end;\n"
      code += "put vt;\n"
      code += "do i = 1 to nvars; var = vartype(d, i); put var; end;\n"
      code += "run;"

      ll = self.submit(code, "text")

      l2 = ll['LOG'].rpartition("LRECL= ")
      l2 = l2[2].partition("\n")
      lrecl = int(l2[0])

      l2 = l2[2].partition("VARNUMS= ")
      l2 = l2[2].partition("\n")
      nvars = int(l2[0])

      l2 = l2[2].partition("\n")
      varlist = l2[2].split("\n", nvars)
      del varlist[nvars]

      l2 = l2[2].partition("VARTYPE=")
      l2 = l2[2].partition("\n")
      vartype = l2[2].split("\n", nvars)
      del vartype[nvars]

      topts             = dict(dsopts)
      topts['obs']      = 1
      topts['firstobs'] = ''
<<<<<<< HEAD

      code  = "data _null_; set "+libref+"."+table+self._sb._dsopts(topts)+";put 'FMT_CATS=';\n"
=======
      
      code  = "data _null_; set "+tabname+self._sb._dsopts(topts)+";put 'FMT_CATS=';\n"
>>>>>>> 48302b31
      for i in range(nvars):
         code += "_tom = vformatn('"+varlist[i]+"'n);put _tom;\n"
      code += "run;\n"

      ll = self.submit(code, "text")

      l2 = ll['LOG'].rpartition("FMT_CATS=")
      l2 = l2[2].partition("\n")
      varcat = l2[2].split("\n", nvars)
      del varcat[nvars]

      try:
         sock = socks.socket()
         sock.bind(("",port))
         port = sock.getsockname()[1]
      except OSError:
         print('Error try to open a socket in the sasdata2dataframe method. Call failed.')
         return None

      if self.sascfg.ssh:
         host = socks.gethostname()
      else:
         host = ''

<<<<<<< HEAD
=======
      rdelim = "'"+'%02x' % ord(rowsep.encode(self.sascfg.encoding))+"'x"
      cdelim = "'"+'%02x' % ord(colsep.encode(self.sascfg.encoding))+"'x "
   
>>>>>>> 48302b31
      code  = ""
      code += "filename sock socket '"+host+":"+str(port)+"' lrecl=32767 recfm=v termstr=LF;\n"
      code += " data _null_; set "+tabname+self._sb._dsopts(dsopts)+";\n file sock; put "
      for i in range(nvars):
         code += "'"+varlist[i]+"'n "
         if vartype[i] == 'N':
            if varcat[i] in sas_date_fmts:
               code += 'E8601DA10. '
            else:
               if varcat[i] in sas_time_fmts:
                  code += 'E8601TM15.6 '
               else:
                  if varcat[i] in sas_datetime_fmts:
                     code += 'E8601DT26.6 '
                  else:
                     code += 'best32. '
         if i < (len(varlist)-1):
            code += cdelim
         else:
            code += rdelim
      code += "; run;\n"

      sock.listen(0)
      self._asubmit(code, 'text')
      newsock = sock.accept()

      while True:
         data = newsock[0].recv(4096)
         if len(data):
            datar += data.decode(self.sascfg.encoding)
         else:
            break

      newsock[0].shutdown(socks.SHUT_RDWR)
      newsock[0].close()
      sock.close()

      r = []
      for i in datar.split(sep=rowsep+'\n'):
         if i != '':
            r.append(tuple(i.split(sep=colsep)))

      df = pd.DataFrame.from_records(r, columns=varlist)

      for i in range(nvars):
         if vartype[i] == 'N':
            if varcat[i] not in sas_date_fmts + sas_time_fmts + sas_datetime_fmts:
               df[varlist[i]] = pd.to_numeric(df[varlist[i]], errors='coerce')
            else:
               df[varlist[i]] = pd.to_datetime(df[varlist[i]], errors='ignore')

      return df

if __name__ == "__main__":
    startsas()

    submit(sys.argv[1], "text")

    print(_getlog())
    print(_getlsttxt())

    endsas()

sas_date_fmts = (
'AFRDFDD','AFRDFDE','AFRDFDE','AFRDFDN','AFRDFDWN','AFRDFMN','AFRDFMY','AFRDFMY','AFRDFWDX','AFRDFWKX','ANYDTDTE','B8601DA',
'B8601DA','B8601DJ','CATDFDD','CATDFDE','CATDFDE','CATDFDN','CATDFDWN','CATDFMN','CATDFMY','CATDFMY','CATDFWDX','CATDFWKX',
'CRODFDD','CRODFDE','CRODFDE','CRODFDN','CRODFDWN','CRODFMN','CRODFMY','CRODFMY','CRODFWDX','CRODFWKX','CSYDFDD','CSYDFDE',
'CSYDFDE','CSYDFDN','CSYDFDWN','CSYDFMN','CSYDFMY','CSYDFMY','CSYDFWDX','CSYDFWKX','DANDFDD','DANDFDE','DANDFDE','DANDFDN',
'DANDFDWN','DANDFMN','DANDFMY','DANDFMY','DANDFWDX','DANDFWKX','DATE','DATE','DAY','DDMMYY','DDMMYY','DDMMYYB',
'DDMMYYC','DDMMYYD','DDMMYYN','DDMMYYP','DDMMYYS','DESDFDD','DESDFDE','DESDFDE','DESDFDN','DESDFDWN','DESDFMN','DESDFMY',
'DESDFMY','DESDFWDX','DESDFWKX','DEUDFDD','DEUDFDE','DEUDFDE','DEUDFDN','DEUDFDWN','DEUDFMN','DEUDFMY','DEUDFMY','DEUDFWDX',
'DEUDFWKX','DOWNAME','E8601DA','E8601DA','ENGDFDD','ENGDFDE','ENGDFDE','ENGDFDN','ENGDFDWN','ENGDFMN','ENGDFMY','ENGDFMY',
'ENGDFWDX','ENGDFWKX','ESPDFDD','ESPDFDE','ESPDFDE','ESPDFDN','ESPDFDWN','ESPDFMN','ESPDFMY','ESPDFMY','ESPDFWDX','ESPDFWKX',
'EURDFDD','EURDFDE','EURDFDE','EURDFDN','EURDFDWN','EURDFMN','EURDFMY','EURDFMY','EURDFWDX','EURDFWKX','FINDFDD','FINDFDE',
'FINDFDE','FINDFDN','FINDFDWN','FINDFMN','FINDFMY','FINDFMY','FINDFWDX','FINDFWKX','FRADFDD','FRADFDE','FRADFDE','FRADFDN',
'FRADFDWN','FRADFMN','FRADFMY','FRADFMY','FRADFWDX','FRADFWKX','FRSDFDD','FRSDFDE','FRSDFDE','FRSDFDN','FRSDFDWN','FRSDFMN',
'FRSDFMY','FRSDFMY','FRSDFWDX','FRSDFWKX','HUNDFDD','HUNDFDE','HUNDFDE','HUNDFDN','HUNDFDWN','HUNDFMN','HUNDFMY','HUNDFMY',
'HUNDFWDX','HUNDFWKX','IS8601DA','IS8601DA','ITADFDD','ITADFDE','ITADFDE','ITADFDN','ITADFDWN','ITADFMN','ITADFMY','ITADFMY',
'ITADFWDX','ITADFWKX','JDATEMD','JDATEMDW','JDATEMNW','JDATEMON','JDATEQRW','JDATEQTR','JDATESEM','JDATESMW','JDATEWK','JDATEYDW',
'JDATEYM','JDATEYMD','JDATEYMD','JDATEYMW','JNENGO','JNENGO','JNENGOW','JULDATE','JULDAY','JULIAN','JULIAN','MACDFDD',
'MACDFDE','MACDFDE','MACDFDN','MACDFDWN','MACDFMN','MACDFMY','MACDFMY','MACDFWDX','MACDFWKX','MINGUO','MINGUO','MMDDYY',
'MMDDYY','MMDDYYB','MMDDYYC','MMDDYYD','MMDDYYN','MMDDYYP','MMDDYYS','MMYY','MMYYC','MMYYD','MMYYN','MMYYP',
'MMYYS','MONNAME','MONTH','MONYY','MONYY','ND8601DA','NENGO','NENGO','NLDATE','NLDATE','NLDATEL','NLDATEM',
'NLDATEMD','NLDATEMDL','NLDATEMDM','NLDATEMDS','NLDATEMN','NLDATES','NLDATEW','NLDATEW','NLDATEWN','NLDATEYM','NLDATEYML','NLDATEYMM',
'NLDATEYMS','NLDATEYQ','NLDATEYQL','NLDATEYQM','NLDATEYQS','NLDATEYR','NLDATEYW','NLDDFDD','NLDDFDE','NLDDFDE','NLDDFDN','NLDDFDWN',
'NLDDFMN','NLDDFMY','NLDDFMY','NLDDFWDX','NLDDFWKX','NORDFDD','NORDFDE','NORDFDE','NORDFDN','NORDFDWN','NORDFMN','NORDFMY',
'NORDFMY','NORDFWDX','NORDFWKX','POLDFDD','POLDFDE','POLDFDE','POLDFDN','POLDFDWN','POLDFMN','POLDFMY','POLDFMY','POLDFWDX',
'POLDFWKX','PTGDFDD','PTGDFDE','PTGDFDE','PTGDFDN','PTGDFDWN','PTGDFMN','PTGDFMY','PTGDFMY','PTGDFWDX','PTGDFWKX','QTR',
'QTRR','RUSDFDD','RUSDFDE','RUSDFDE','RUSDFDN','RUSDFDWN','RUSDFMN','RUSDFMY','RUSDFMY','RUSDFWDX','RUSDFWKX','SLODFDD',
'SLODFDE','SLODFDE','SLODFDN','SLODFDWN','SLODFMN','SLODFMY','SLODFMY','SLODFWDX','SLODFWKX','SVEDFDD','SVEDFDE','SVEDFDE',
'SVEDFDN','SVEDFDWN','SVEDFMN','SVEDFMY','SVEDFMY','SVEDFWDX','SVEDFWKX','WEEKDATE','WEEKDATX','WEEKDAY','WEEKU','WEEKU',
'WEEKV','WEEKV','WEEKW','WEEKW','WORDDATE','WORDDATX','XYYMMDD','XYYMMDD','YEAR','YYMM','YYMMC','YYMMD',
'YYMMDD','YYMMDD','YYMMDDB','YYMMDDC','YYMMDDD','YYMMDDN','YYMMDDP','YYMMDDS','YYMMN','YYMMN','YYMMP','YYMMS',
'YYMON','YYQ','YYQ','YYQC','YYQD','YYQN','YYQP','YYQR','YYQRC','YYQRD','YYQRN','YYQRP',
'YYQRS','YYQS','YYQZ','YYQZ','YYWEEKU','YYWEEKV','YYWEEKW',
)

sas_time_fmts = (
'ANYDTTME','B8601LZ','B8601LZ','B8601TM','B8601TM','B8601TZ','B8601TZ','E8601LZ','E8601LZ','E8601TM','E8601TM','E8601TZ',
'E8601TZ','HHMM','HOUR','IS8601LZ','IS8601LZ','IS8601TM','IS8601TM','IS8601TZ','IS8601TZ','JTIMEH','JTIMEHM','JTIMEHMS',
'JTIMEHW','JTIMEMW','JTIMESW','MMSS','ND8601TM','ND8601TZ','NLTIMAP','NLTIMAP','NLTIME','NLTIME','STIMER','TIME',
'TIME','TIMEAMPM','TOD',
)

sas_datetime_fmts = (
'AFRDFDT','AFRDFDT','ANYDTDTM','B8601DN','B8601DN','B8601DT','B8601DT','B8601DZ','B8601DZ','CATDFDT','CATDFDT','CRODFDT',
'CRODFDT','CSYDFDT','CSYDFDT','DANDFDT','DANDFDT','DATEAMPM','DATETIME','DATETIME','DESDFDT','DESDFDT','DEUDFDT','DEUDFDT',
'DTDATE','DTMONYY','DTWKDATX','DTYEAR','DTYYQC','E8601DN','E8601DN','E8601DT','E8601DT','E8601DZ','E8601DZ','ENGDFDT',
'ENGDFDT','ESPDFDT','ESPDFDT','EURDFDT','EURDFDT','FINDFDT','FINDFDT','FRADFDT','FRADFDT','FRSDFDT','FRSDFDT','HUNDFDT',
'HUNDFDT','IS8601DN','IS8601DN','IS8601DT','IS8601DT','IS8601DZ','IS8601DZ','ITADFDT','ITADFDT','JDATEYT','JDATEYTW','JNENGOT',
'JNENGOTW','MACDFDT','MACDFDT','MDYAMPM','MDYAMPM','ND8601DN','ND8601DT','ND8601DZ','NLDATM','NLDATM','NLDATMAP','NLDATMAP',
'NLDATMDT','NLDATML','NLDATMM','NLDATMMD','NLDATMMDL','NLDATMMDM','NLDATMMDS','NLDATMMN','NLDATMS','NLDATMTM','NLDATMTZ','NLDATMW',
'NLDATMW','NLDATMWN','NLDATMWZ','NLDATMYM','NLDATMYML','NLDATMYMM','NLDATMYMS','NLDATMYQ','NLDATMYQL','NLDATMYQM','NLDATMYQS','NLDATMYR',
'NLDATMYW','NLDATMZ','NLDDFDT','NLDDFDT','NORDFDT','NORDFDT','POLDFDT','POLDFDT','PTGDFDT','PTGDFDT','RUSDFDT','RUSDFDT',
'SLODFDT','SLODFDT','SVEDFDT','SVEDFDT','TWMDY','YMDDTTM',
)
<|MERGE_RESOLUTION|>--- conflicted
+++ resolved
@@ -222,11 +222,6 @@
 
       pin  = os.pipe()
       pout = os.pipe()
-<<<<<<< HEAD
-      perr = os.pipe()
-
-      pidpty = os.forkpty()
-=======
       perr = os.pipe() 
 
       try:
@@ -235,7 +230,6 @@
          import pty
          pidpty = pty.fork()
          
->>>>>>> 48302b31
       if pidpty[0]:
          # we are the parent
 
@@ -418,15 +412,9 @@
       # anything to the lst, then unless _getlst[txt] is called, then next submit will happen to get the lst this wrote, plus
       # what it generates. If the two are not of the same type (html, text) it could be problematic, beyond not being what was
       # expected in the first place. __flushlst__() used to be used, but was never needed. Adding this note and removing the
-<<<<<<< HEAD
-      # unnecessary read in submit as this can't happen in the current code.
-      odsopen  = b"ods listing close;ods html5 (id=saspy_internal) file=stdout options(bitmap_mode='inline') device=svg; ods graphics on / outputfmt=png;\n"
-      odsclose = b"ods html5 (id=saspy_internal) close;ods listing;\n"
-=======
       # unnecessary read in submit as this can't happen in the current code. 
       odsopen  = b"ods listing close;ods "+str.encode(self.sascfg.output)+b" (id=saspy_internal) file=stdout options(bitmap_mode='inline') device=svg; ods graphics on / outputfmt=png;\n"
       odsclose = b"ods "+str.encode(self.sascfg.output)+b" (id=saspy_internal) close;ods listing;\n"
->>>>>>> 48302b31
       ods      = True;
 
       if results.upper() != "HTML":
@@ -779,13 +767,8 @@
       exists = int(l2[0])
 
       return exists
-<<<<<<< HEAD
-
-   def read_csv(self, file: str, table: str, libref: str ="", nosub: bool =False) -> '<SASdata object>':
-=======
    
    def read_csv(self, file: str, table: str, libref: str ="", nosub: bool =False, opts: dict ={}) -> '<SASdata object>':
->>>>>>> 48302b31
       '''
       This method will import a csv file into a SAS Data Set and return the SASdata object referring to it.
       file    - eithe the OS filesystem path of the file, or HTTP://... for a url accessible file
@@ -802,24 +785,15 @@
       code += "proc import datafile=x out="
       if len(libref):
          code += libref+"."
-<<<<<<< HEAD
-      code += table+" dbms=csv replace; run;"
-
-=======
+
       code += table+" dbms=csv replace; "+self._sb._impopts(opts)+" run;"
    
->>>>>>> 48302b31
       if nosub:
          print(code)
       else:
          ll = self.submit(code, "text")
-<<<<<<< HEAD
-
-   def write_csv(self, file: str, table: str, libref: str ="", nosub: bool =False, dsopts: dict ={}) -> 'The LOG showing the results of the step':
-=======
    
    def write_csv(self, file: str, table: str, libref: str ="", nosub: bool =False, dsopts: dict ={}, opts: dict ={}) -> 'The LOG showing the results of the step':
->>>>>>> 48302b31
       '''
       This method will export a SAS Data Set to a file in CSV format.
       file    - the OS filesystem path of the file to be created (exported from the SAS Data Set)
@@ -950,13 +924,8 @@
       topts             = dict(dsopts)
       topts['obs']      = 1
       topts['firstobs'] = ''
-<<<<<<< HEAD
-
-      code  = "data _null_; set "+libref+"."+table+self._sb._dsopts(topts)+";put 'FMT_CATS=';\n"
-=======
       
       code  = "data _null_; set "+tabname+self._sb._dsopts(topts)+";put 'FMT_CATS=';\n"
->>>>>>> 48302b31
       for i in range(nvars):
          code += "_tom = vformatn('"+varlist[i]+"'n);put _tom;\n"
       code += "run;\n"
@@ -981,12 +950,9 @@
       else:
          host = ''
 
-<<<<<<< HEAD
-=======
       rdelim = "'"+'%02x' % ord(rowsep.encode(self.sascfg.encoding))+"'x"
       cdelim = "'"+'%02x' % ord(colsep.encode(self.sascfg.encoding))+"'x "
    
->>>>>>> 48302b31
       code  = ""
       code += "filename sock socket '"+host+":"+str(port)+"' lrecl=32767 recfm=v termstr=LF;\n"
       code += " data _null_; set "+tabname+self._sb._dsopts(dsopts)+";\n file sock; put "
