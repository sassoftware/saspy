--- conflicted
+++ resolved
@@ -153,15 +153,11 @@
          cp    = cpath+"saspyiom.jar"
 
          cpath = cpath+"iomclient"+sep
-<<<<<<< HEAD
+
          cp   += delim+cpath+"log4j-1.2-api-2.16.0.jar"
          cp   += delim+cpath+"log4j-api-2.16.0.jar"
          cp   += delim+cpath+"log4j-core-2.16.0.jar"
-=======
-         cp   += delim+cpath+"log4j-1.2-api-2.15.0.jar"
-         cp   += delim+cpath+"log4j-api-2.15.0.jar"
-         cp   += delim+cpath+"log4j-core-2.15.0.jar"
->>>>>>> 11afd9f5
+      
          cp   += delim+cpath+"sas.security.sspi.jar"
          cp   += delim+cpath+"sas.core.jar"
          cp   += delim+cpath+"sas.svc.connection.jar"
