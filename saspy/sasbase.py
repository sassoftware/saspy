#
# Copyright SAS Institute
#
#  Licensed under the Apache License, Version 2.0 (the License);
#  you may not use this file except in compliance with the License.
#  You may obtain a copy of the License at
#
#      http://www.apache.org/licenses/LICENSE-2.0
#
#  Unless required by applicable law or agreed to in writing, software
#  distributed under the License is distributed on an "AS IS" BASIS,
#  WITHOUT WARRANTIES OR CONDITIONS OF ANY KIND, either express or implied.
#  See the License for the specific language governing permissions and
#  limitations under the License.
#
#
#
# This module is designed to connect to SAS from python, providing a natural python style interface.
# it provides base functionality, data access and processing, and includes analytics and ODS results.
# There is a sample configuration file named sascfg in the saspy package showing how to configure connections
# to SAS. Currently supported methods are STDIO, connecting to a local (same machine) Linux SAS using
# stdio methods (fork, exec, and pipes). The is also support for running STDIO over SSH, which can 
# connect to a remote linux SAS via passwordless ssh. The ssh method cannot currently support interrupt
# handling, as the local STDIO method can. An interrupt on this method can only terminate the SAS process;
# you'll be prompted to terminate or wait for completion. The third method is HTTP, which can connect
# to SAS Viya via the Compute Service, a restful micro service in the Viya system.
#
# Each of these connection methods (access methods) are handled by their own IO module. This main
# module determines which IO module to use based upon the configuration chosen at runtime. More
# IO modules can be seamlessly plugged in, if needed, in the future.
#
# The expected use is to simply import this package and establish a SAS session, then use the methods:
#
# import saspy
# sas = saspy.SASsession()
# sas.[have_at_it]()
#

import os
import sys
import getpass
import tempfile

from saspy.sasioiom import SASsessionIOM
from saspy.sasets import SASets
from saspy.sasml import SASml
from saspy.sasqc import SASqc
from saspy.sasstat import SASstat
from saspy.sasutil import SASutil
from saspy.sasViyaML import SASViyaML
from saspy.sasdata import SASdata

try:
    import pandas as pd
except ImportError:
    pass

try:
    import saspy.sascfg_personal as SAScfg
except ImportError:
    try:
        import sascfg_personal as SAScfg
    except ImportError:
        import saspy.sascfg as SAScfg

if os.name != 'nt':
    from saspy.sasiostdio import SASsessionSTDIO

try:
    from IPython.display import HTML
    from IPython.display import display as DISPLAY
except ImportError:
    pass


class SASconfig:
    """
    This object is not intended to be used directly. Instantiate a SASsession object instead
    """

    def __init__(self, **kwargs):
        self._kernel = kwargs.get('kernel', None)
        self.valid = True
        self.mode = ''
        configs = []

        cfgfile = kwargs.get('cfgfile', None)
        if cfgfile:
            tempdir = tempfile.TemporaryDirectory()
            try:
                fdin = open(cfgfile)
            except:
                print("Couldn't open cfgfile " + cfgfile)
                cfgfile = None

            if cfgfile:
                f1 = fdin.read()
                fdout = open(tempdir.name + os.sep + "sascfgfile.py", 'w')
                fdout.write(f1)
                fdout.close()
                fdin.close()
                sys.path.append(tempdir.name)
                import sascfgfile as SAScfg
                tempdir.cleanup()
                sys.path.remove(tempdir.name)

        if not cfgfile:
            try:
                import saspy.sascfg_personal as SAScfg
            except ImportError:
                try:
                    import sascfg_personal as SAScfg
                except ImportError:
                    import saspy.sascfg as SAScfg

        self.SAScfg = SAScfg

        # GET Config options
        try:
            self.cfgopts = getattr(SAScfg, "SAS_config_options")
        except:
            self.cfgopts = {}

        # in lock down mode, don't allow runtime overrides of option values from the config file.
        lock = self.cfgopts.get('lock_down', True)

        # GET Config names
        configs = getattr(SAScfg, "SAS_config_names")

        cfgname = kwargs.get('cfgname', '')

        if len(cfgname) == 0:
            if len(configs) == 0:
                print("No SAS Configuration names found in saspy.sascfg")
                self.valid = False
                return
            else:
                if len(configs) == 1:
                    cfgname = configs[0]
                    if self._kernel is None:
                        print("Using SAS Config named: " + cfgname)
                else:
                    cfgname = self._prompt(
                        "Please enter the name of the SAS Config you wish to run. Available Configs are: " +
                        str(configs) + " ")

        while cfgname not in configs:
            cfgname = self._prompt(
                "The SAS Config name specified was not found. Please enter the SAS Config you wish to use. Available Configs are: " +
                str(configs) + " ")
            if cfgname is None:
                raise KeyboardInterrupt

        self.name = cfgname
        cfg = getattr(SAScfg, cfgname)

        ip = cfg.get('ip', '')
        ssh = cfg.get('ssh', '')
        path = cfg.get('saspath', '')
        java = cfg.get('java', '')
        self.results = cfg.get('results', None)
        self.autoexec = cfg.get('autoexec', None)

        inautoexec = kwargs.get('autoexec', None)
        if inautoexec:
            if lock and self.autoexec:
                print("Parameter 'autoexec' passed to SAS_session was ignored due to configuration restriction.")
            else:
                self.autoexec = inautoexec

        if len(java) > 0:
            self.mode = 'IOM'
        elif len(ip) > 0:
            self.mode = 'HTTP'
        elif len(ssh) > 0:
            self.mode = 'SSH'
        elif len(path) > 0:
            self.mode = 'STDIO'
        else:
            print("Configuration Definition " + cfgname + " is not valid. Failed to create a SASsession.")
            self.valid = False

    def _prompt(self, prompt, pw=False):
        if self._kernel is None:
            if not pw:
                try:
                    return input(prompt)
                except KeyboardInterrupt:
                    return None
            else:
                try:
                    return getpass.getpass(prompt)
                except KeyboardInterrupt:
                    return None
        else:
            try:
                return self._kernel._input_request(prompt, self._kernel._parent_ident, self._kernel._parent_header,
                                                   password=pw)
            except KeyboardInterrupt:
                return None


class SASsession():
    """
    **Overview**

    The SASsession object is the main object to instantiate and provides access to the rest of the functionality.
    Most of these parameters will be configured in the sascfg_personal.py configuration file.
    All of these parameters are documented more thoroughly in the configuration section of the saspy doc:
    https://sassoftware.github.io/saspy/install.html#configuration
    These are generally defined in the sascfg_personal.py file as opposed to being specified on the SASsession() invocation.

    Common parms for all access methods are:

    :param cfgname: the Configuration Definition to use - value in SAS_config_names List in the sascfg_personal.py file
    :param cfgfile: fully qualified file name of your sascfg_personal.py file, if it's not in the python search path
    :param kernel: None - internal use when running the SAS_kernel notebook
    :param results: Type of tabular results to return. default is 'Pandas', other options are 'HTML or 'TEXT'
    :param lrecl: An integer specifying the record length for transferring wide data sets from SAS to Data Frames.
    :param autoexec: A string of SAS code that will be submitted upon establishing a connection
    :return: 'SASsession'
    :rtype: 'SASsession'

    And each access method has its own set of parameters.

    **STDIO**

    :param saspath: overrides saspath Dict entry of cfgname in sascfg_personal.py file
    :param options: overrides options Dict entry of cfgname in sascfg_personal.py file
    :param encoding: This is the python encoding value that matches the SAS session encoding

    **STDIO over SSH**

    and for running STDIO over passwordless ssh, add these required parameters

    :param ssh: full path of the ssh command; /usr/bin/ssh for instance
    :param host: host name of the remote machine
    :param identity: (Optional) path to a .ppk identity file to be used on the ssh -i parameter

    :param port: (Optional) The ssh port of the remote machine normally 22 (equivalent to invoking ssh with the -p option)
    :param tunnel: (Optional) Certain methods of saspy require opening a local port and accepting data streamed from the SAS instance.

    **IOM**

    and for the IOM IO module to connect to SAS9 via Java IOM

    :param java: the path to the java executable to use
    :param iomhost: for remote IOM case, not local Windows] the resolvable host name, or ip to the IOM server to connect to
    :param iomport: for remote IOM case, not local Windows] the port IOM is listening on
    :param omruser: user id for remote IOM access
    :param omrpw: pw for user for remote IOM access
    :param encoding: This is the python encoding value that matches the SAS session encoding of the IOM server you are connecting to
    :param classpath: classpath to IOM client jars and saspyiom client jar.
    :param authkey: Key value for finding credentials in .authfile
    :param timeout: Timeout value for establishing connection to workspace server
    :param appserver: Appserver name of the workspace server to connect to
    :param sspi: Boolean for using IWA to connect to a workspace server configured to use IWA
    :param javaparms: for specifying java command line options if necessary

    """

    # def __init__(self, cfgname: str ='', kernel: 'SAS_kernel' =None, saspath :str ='', options: list =[]) -> 'SASsession':
    def __init__(self, **kwargs):
        self._loaded_macros = False
        self._obj_cnt = 0
        self.nosub = False
        self.sascfg = SASconfig(**kwargs)
        self.batch = False
        self.results = kwargs.get('results', self.sascfg.results)
        if not self.results:
            self.results = 'Pandas'
        self.workpath = ''
        self.sasver = ''
        self.sascei = ''
        self.SASpid = None
        self.HTML_Style = "HTMLBlue"
        self.sas_date_fmts = sas_date_fmts
        self.sas_time_fmts = sas_time_fmts
        self.sas_datetime_fmts = sas_datetime_fmts

        if not self.sascfg.valid:
            self._io = None
            return

        if self.sascfg.mode in ['STDIO', 'SSH', '']:
            if os.name != 'nt':
                self._io = SASsessionSTDIO(sascfgname=self.sascfg.name, sb=self, **kwargs)
            else:
                print("Cannot use STDIO I/O module on Windows. No "
                      "SASsession established. Choose an IOM SASconfig "
                      "definition")
        elif self.sascfg.mode == 'IOM':
            self._io = SASsessionIOM(sascfgname=self.sascfg.name, sb=self, **kwargs)

        try:
            if self._io.pid:
                sysvars = """
                    %put WORKPATH=%sysfunc(pathname(work));
                    %put ENCODING=&SYSENCODING;
                    %put SYSVLONG=&SYSVLONG4;
                    %put SYSJOBID=&SYSJOBID;
                    %put SYSSCP=&SYSSCP;
                """
                res = self.submit(sysvars)['LOG']

<<<<<<< HEAD
                # Take everything after the options statement
                vlist = res.split('options nosource nonotes nonumber;\n')[1].split('\n')

                self.workpath = vlist[0].split('=')[1]
                self.sascei = vlist[1].split('=')[1]
                self.sasver = vlist[2].split('=')[1]
                self.SASpid = vlist[3].split('=')[1]
                self.hostsep = vlist[4].split('=')[1]
=======
                vlist         = res.rpartition('SYSSCP=')
                self.hostsep  = vlist[2].partition('\n')[0]
                vlist         = res.rpartition('SYSJOBID=')
                self.SASpid   = vlist[2].partition('\n')[0]
                vlist         = res.rpartition('SYSVLONG=')
                self.sasver   = vlist[2].partition('\n')[0]
                vlist         = res.rpartition('ENCODING=')
                self.sascei   = vlist[2].partition('\n')[0]
                vlist         = res.rpartition('WORKPATH=')
                self.workpath = vlist[2].partition('\n')[0]
>>>>>>> 27c10b93

                if self.hostsep == 'WIN':
                    self.hostsep = '\\'
                else:
                    self.hostsep = '/'
                self.workpath = self.workpath + self.hostsep

                if self.sascfg.autoexec:
                    self.submit(self.sascfg.autoexec)

        except (AttributeError):
            self._io = None

    def __repr__(self):
        """
        Display info about this object
        :return [str]:
        """
        if self._io is None:
            pyenc = ''
            if self.sascfg.cfgopts.get('verbose', True):
                print("This SASsession object is not valid\n")
        else:
            pyenc = self._io.sascfg.encoding

        x = "Access Method         = %s\n" % self.sascfg.mode
        x += "SAS Config name       = %s\n" % self.sascfg.name
        x += "WORK Path             = %s\n" % self.workpath
        x += "SAS Version           = %s\n" % self.sasver
        x += "SASPy Version         = %s\n" % sys.modules['saspy'].__version__
        x += "Teach me SAS          = %s\n" % str(self.nosub)
        x += "Batch                 = %s\n" % str(self.batch)
        x += "Results               = %s\n" % self.results
        x += "SAS Session Encoding  = %s\n" % self.sascei
        x += "Python Encoding value = %s\n" % pyenc
        x += "SAS process Pid value = %s\n" % self.SASpid
        x += "\n"

        return x

    def __del__(self):
        if self._io:
            if self._io:
                return self._io.__del__()

    def _objcnt(self):
        self._obj_cnt += 1
        return '%04d' % self._obj_cnt

    def _startsas(self):
        return self._io._startsas()

    def _endsas(self):
        self.SASpid = None
        return self._io._endsas()

    def _getlog(self, **kwargs):
        return self._io._getlog(**kwargs)

    def _getlst(self, **kwargs):
        return self._io._getlst(**kwargs)

    def _getlsttxt(self, **kwargs):
        return self._io._getlsttxt(**kwargs)

    def _asubmit(self, code, results):
        if results == '':
            if self.results.upper() == 'PANDAS':
                results = 'HTML'
            else:
                results = self.results

        return self._io._asubmit(code, results)

    def submit(self, code: str, results: str = '', prompt: dict = None) -> dict:
        '''
        This method is used to submit any SAS code. It returns the Log and Listing as a python dictionary.

        - code    - the SAS statements you want to execute
        - results - format of results, HTLML and TEXT is the alternative
        - prompt  - dict of names:flags to prompt for; create macro variables (used in submitted code), then keep or delete
                    the keys which are the names of the macro variables. The boolean flag is to either hide what you type and delete the macros,
                    or show what you type and keep the macros (they will still be available later).

            for example (what you type for pw will not be displayed, user and dsname will):

            .. code-block:: python

                results_dict = sas.submit(
                             """
                             libname tera teradata server=teracop1 user=&user pw=&pw;
                             proc print data=tera.&dsname (obs=10); run;
                             """ ,
                             prompt = {'user': False, 'pw': True, 'dsname': False}
                             )

            Returns - a Dict containing two keys:values, [LOG, LST]. LOG is text and LST is 'results' (HTML or TEXT)

        NOTE: to view HTML results in the ipykernel, issue: from IPython.display import HTML  and use HTML() instead of print()

        i.e,: results = sas.submit("data a; x=1; run; proc print;run')
                      print(results['LOG'])
                      HTML(results['LST'])
        '''
        if self.nosub:
            return dict(LOG=code, LST='')

        prompt = prompt if prompt is not None else {}

        if results == '':
            if self.results.upper() == 'PANDAS':
                results = 'HTML'
            else:
                results = self.results

        return self._io.submit(code, results, prompt)

    def saslog(self) -> str:
        """
        This method is used to get the current, full contents of the SASLOG

        :return: SAS log
        :rtype: str
        """
        return self._io.saslog()

    def teach_me_SAS(self, nosub: bool):
        """
        nosub - bool. True means don't submit the code, print it out so I can see what the SAS code would be.
            False means run normally - submit the code.
        """
        self.nosub = nosub

    def set_batch(self, batch: bool):
        """
        This method sets the batch attribute for the SASsession object; it stays in effect until changed.
        For methods that just display results like SASdata object methods (head, tail, hist, series, etc.)
        and SASresult object results, you can set 'batch' to true to get the results back directly so you
        can write them to files or whatever you want to do with them.

        This is intended for use in python batch scripts so you can still get ODS XML5 results
        and save them to files, which you couldn't otherwise do for these methods.
        When running interactively, the expectation is that you want to have the results directly rendered,
        but you can run this way too; get the objects display them yourself and/or write them to somewhere.

        When `set_batch ==True`, you get the same dictionary returned as from the `SASsession.submit()` method.

        :param batch: bool
        :rtype: bool
        :return: True = return dict([LOG, LST]. False = display LST to screen.
        """
        self.batch = batch

    def set_results(self, results: str):
        """
        This method set the results attribute for the SASsession object; it stays in effect till changed

        :param results: set the default result type for this SASdata object. ``'Pandas' or 'HTML' or 'TEXT'``.
        :return: string of the return type
        :rtype: str
        """
        self.results = results

    def exist(self, table: str, libref: str = "") -> bool:
        """
        Does the SAS data set currently exist

        :param table: the name of the SAS Data Set
        :param libref: the libref for the Data Set, defaults to WORK, or USER if assigned
        :return: Boolean True it the Data Set exists and False if it does not
        :rtype: bool
        """
        return self._io.exist(table, libref)

    def sasets(self) -> 'SASets':
        """
        This methods creates a SASets object which you can use to run various analytics.
        See the sasets.py module.
        :return: sasets object
        """
        if not self._loaded_macros:
            self._loadmacros()
            self._loaded_macros = True
        return SASets(self)

    def sasstat(self) -> 'SASstat':
        """
        This methods creates a SASstat object which you can use to run various analytics.
        See the sasstat.py module.

        :return: sasstat object
        """
        if not self._loaded_macros:
            self._loadmacros()
            self._loaded_macros = True

        return SASstat(self)

    def sasml(self) -> 'SASml':
        """
        This methods creates a SASML object which you can use to run various analytics. See the sasml.py module.

        :return: sasml object
        """
        if not self._loaded_macros:
            self._loadmacros()
            self._loaded_macros = True

        return SASml(self)

    def sasqc(self) -> 'SASqc':
        """
        This methods creates a SASqc object which you can use to run various analytics. See the sasqc.py module.

        :return: sasqc object
        """
        if not self._loaded_macros:
            self._loadmacros()
            self._loaded_macros = True

        return SASqc(self)

    def sasutil(self) -> 'SASutil':
        """
        This methods creates a SASutil object which you can use to run various analytics.
        See the sasutil.py module.

        :return: sasutil object
        """
        if not self._loaded_macros:
            self._loadmacros()
            self._loaded_macros = True

        return SASutil(self)

    def sasviyaml(self) -> 'SASViyaML':
        """
        This methods creates a SASViyaML object which you can use to run various analytics.
        See the SASViyaML.py module.

        :return: SASViyaML object
        """
        if not self._loaded_macros:
            self._loadmacros()
            self._loaded_macros = True

        return SASViyaML(self)

    def _loadmacros(self):
        """
        Load the SAS macros at the start of the session

        :return:
        """
        macro_path = os.path.dirname(os.path.realpath(__file__))
        fd = os.open(macro_path + '/' + 'libname_gen.sas', os.O_RDONLY)
        code = b'options nosource;\n'
        code += os.read(fd, 32767)
        code += b'\noptions source;'

        self._io._asubmit(code.decode(), results='text')
        os.close(fd)

    def sasdata(self, table: str, libref: str = '', results: str = '', dsopts: dict = None) -> 'SASdata':
        """
        Method to define an existing SAS dataset so that it can be accessed via SASPy

        :param table:   the name of the SAS Data Set
        :param libref:  the libref for the Data Set, defaults to WORK, or USER if assigned
        :param results: format of results, SASsession.results is default, Pandas, HTML and TEXT are the valid options
        :param dsopts: a dictionary containing any of the following SAS data set options(where, drop, keep, obs, firstobs):

            - where is a string
            - keep are strings or list of strings.
            - drop are strings or list of strings.
            - obs is a numbers - either string or int
            - first obs is a numbers - either string or int
            - format is a string or dictionary { var: format }

            .. code-block:: python

                             {'where'    : 'msrp < 20000 and make = "Ford"'
                              'keep'     : 'msrp enginesize Cylinders Horsepower Weight'
                              'drop'     : ['msrp', 'enginesize', 'Cylinders', 'Horsepower', 'Weight']
                              'obs'      :  10
                              'firstobs' : '12'
                              'format'  : {'money': 'dollar10', 'time': 'tod5.'}
                             }

        :return: SASdata object
        """
        dsopts = dsopts if dsopts is not None else {}

        if results == '':
            results = self.results
        sd = SASdata(self, libref, table, results, dsopts)
        if not self.exist(sd.table, sd.libref):
            if not self.batch:
                print(
                    "Table " + sd.libref + '.' + sd.table + " does not exist. This SASdata object will not be useful until the data set is created.")
        return sd

    def saslib(self, libref: str, engine: str = ' ', path: str = '',
               options: str = ' ', prompt: dict = None) -> str:
        """

        :param libref:  the libref to be assigned
        :param engine:  the engine name used to access the SAS Library (engine defaults to BASE, per SAS)
        :param path:    path to the library (for engines that take a path parameter)
        :param options: other engine or engine supervisor options
        :return: SAS log
        """
        prompt = prompt if prompt is not None else {}

        code = "libname " + libref + " " + engine + " "
        if len(path) > 0:
            code += " '" + path + "' "
        code += options + ";"

        if self.nosub:
            print(code)
        else:
            ll = self._io.submit(code, "text", prompt)
            if self.batch:
                return ll['LOG'].rsplit(";*\';*\";*/;\n")[0]
            else:
                print(ll['LOG'].rsplit(";*\';*\";*/;\n")[0])

    def datasets(self, libref: str = '') -> str:
        """
        This method is used to query a libref. The results show information about the libref including members.

        :param libref: the libref to query
        :return:
        """
        code = "proc datasets"
        if libref:
            code += " dd=" + libref
        code += "; quit;"

        if self.nosub:
            print(code)
        else:
            ll = self._io.submit(code, "text")
            if self.batch:
                return ll['LOG'].rsplit(";*\';*\";*/;\n")[0]
            else:
                print(ll['LOG'].rsplit(";*\';*\";*/;\n")[0])

    def read_csv(self, file: str, table: str = '_csv', libref: str = '', results: str = '',
                 opts: dict = None) -> 'SASdata':
        """
        :param file: either the OS filesystem path of the file, or HTTP://... for a url accessible file
        :param table: the name of the SAS Data Set to create
        :param libref: the libref for the SAS Data Set being created. Defaults to WORK, or USER if assigned
        :param results: format of results, SASsession.results is default, PANDAS, HTML or TEXT are the alternatives
        :param opts: a dictionary containing any of the following Proc Import options(datarow, delimiter, getnames, guessingrows)
        :return: SASdata object
        """
        opts = opts if opts is not None else {}

        if results == '':
            results = self.results

        self._io.read_csv(file, table, libref, self.nosub, opts)

        if self.exist(table, libref):
            return SASdata(self, libref, table, results)
        else:
            return None

    def write_csv(self, file: str, table: str, libref: str = '',
                  dsopts: dict = None, opts: dict = None) -> str:
        """

        :param file: the OS filesystem path of the file to be created (exported from the SAS Data Set)
        :param table: the name of the SAS Data Set you want to export to a CSV file
        :param libref: the libref for the SAS Data Set being created. Defaults to WORK, or USER if assigned
        :param dsopts: a dictionary containing any of the following SAS data set options(where, drop, keep, obs, firstobs)
        :param opts: a dictionary containing any of the following Proc Export options(delimiter, putnames)

            - where is a string
            - keep are strings or list of strings.
            - drop are strings or list of strings.
            - obs is a numbers - either string or int
            - first obs is a numbers - either string or int
            - format is a string or dictionary { var: format }

            .. code-block:: python

                             {'where'    : 'msrp < 20000 and make = "Ford"'
                              'keep'     : 'msrp enginesize Cylinders Horsepower Weight'
                              'drop'     : ['msrp', 'enginesize', 'Cylinders', 'Horsepower', 'Weight']
                              'obs'      :  10
                              'firstobs' : '12'
                              'format'  : {'money': 'dollar10', 'time': 'tod5.'}
                             }
        :return: SAS log
        """
        dsopts = dsopts if dsopts is not None else {}
        opts = opts if opts is not None else {}

        log = self._io.write_csv(file, table, libref, self.nosub, dsopts, opts)
        if not self.batch:
            print(log)
        else:
            return log

    def df2sd(self, df: 'pd.DataFrame', table: str = '_df', libref: str = '',
              results: str = '', keep_outer_quotes: bool = False) -> 'SASdata':
        """
        This is an alias for 'dataframe2sasdata'. Why type all that?

        :param df: :class:`pandas.DataFrame` Pandas Data Frame to import to a SAS Data Set
        :param table: the name of the SAS Data Set to create
        :param libref: the libref for the SAS Data Set being created. Defaults to WORK, or USER if assigned
        :param results: format of results, SASsession.results is default, PANDAS, HTML or TEXT are the alternatives
        :param keep_outer_quotes: the defualt is for SAS to strip outer quotes from delimitted data. This lets you keep them
        :return: SASdata object
        """
        return self.dataframe2sasdata(df, table, libref, results, keep_outer_quotes)

    def dataframe2sasdata(self, df: 'pd.DataFrame', table: str = '_df', libref: str = '',
                          results: str = '', keep_outer_quotes: bool = False) -> 'SASdata':
        """
        This method imports a Pandas Data Frame to a SAS Data Set, returning the SASdata object for the new Data Set.

        :param df: Pandas Data Frame to import to a SAS Data Set
        :param table: the name of the SAS Data Set to create
        :param libref: the libref for the SAS Data Set being created. Defaults to WORK, or USER if assigned
        :param results: format of results, SASsession.results is default, PANDAS, HTML or TEXT are the alternatives
        :param keep_outer_quotes: the defualt is for SAS to strip outer quotes from delimitted data. This lets you keep them
        :return: SASdata object
        """
        if results == '':
            results = self.results
        if self.nosub:
            print("too complicated to show the code, read the source :), sorry.")
            return None
        else:
            self._io.dataframe2sasdata(df, table, libref, keep_outer_quotes)

        if self.exist(table, libref):
            return SASdata(self, libref, table, results)
        else:
            return None

    def sd2df(self, table: str, libref: str = '', dsopts: dict = None, method: str = 'MEMORY',
              **kwargs) -> 'pd.DataFrame':
        """
        This is an alias for 'sasdata2dataframe'. Why type all that?
        SASdata object that refers to the Sas Data Set you want to export to a Pandas Data Frame

        :param table: the name of the SAS Data Set you want to export to a Pandas Data Frame
        :param libref: the libref for the SAS Data Set.
        :param dsopts: a dictionary containing any of the following SAS data set options(where, drop, keep, obs, firstobs):

            - where is a string
            - keep are strings or list of strings.
            - drop are strings or list of strings.
            - obs is a numbers - either string or int
            - first obs is a numbers - either string or int
            - format is a string or dictionary { var: format }

            .. code-block:: python

                             {'where'    : 'msrp < 20000 and make = "Ford"'
                              'keep'     : 'msrp enginesize Cylinders Horsepower Weight'
                              'drop'     : ['msrp', 'enginesize', 'Cylinders', 'Horsepower', 'Weight']
                              'obs'      :  10
                              'firstobs' : '12'
                              'format'  : {'money': 'dollar10', 'time': 'tod5.'}
                             }
        :param method: defaults to MEMORY; the original method. CSV is the other choice which uses an intermediary csv file; faster for large data
        :param kwargs: dictionary
        :return: Pandas data frame
        """
        dsopts = dsopts if dsopts is not None else {}
        return self.sasdata2dataframe(table, libref, dsopts, method, **kwargs)

    def sd2df_CSV(self, table: str, libref: str = '', dsopts: dict = None, tempfile: str = None, tempkeep: bool = False,
                  **kwargs) -> 'pd.DataFrame':
        """
        This is an alias for 'sasdata2dataframe' specifying method='CSV'. Why type all that?
        SASdata object that refers to the Sas Data Set you want to export to a Pandas Data Frame

        :param table: the name of the SAS Data Set you want to export to a Pandas Data Frame
        :param libref: the libref for the SAS Data Set.
        :param dsopts: a dictionary containing any of the following SAS data set options(where, drop, keep, obs, firstobs):

            - where is a string
            - keep are strings or list of strings.
            - drop are strings or list of strings.
            - obs is a numbers - either string or int
            - first obs is a numbers - either string or int
            - format is a string or dictionary { var: format }

            .. code-block:: python

                             {'where'    : 'msrp < 20000 and make = "Ford"'
                              'keep'     : 'msrp enginesize Cylinders Horsepower Weight'
                              'drop'     : ['msrp', 'enginesize', 'Cylinders', 'Horsepower', 'Weight']
                              'obs'      :  10
                              'firstobs' : '12'
                              'format'  : {'money': 'dollar10', 'time': 'tod5.'}
                             }
        :param tempfile: [optional] an OS path for a file to use for the local CSV file; default it a temporary file that's cleaned up
        :param tempkeep: if you specify your own file to use with tempfile=, this controls whether it's cleaned up after using it
        :param kwargs: dictionary
        :return: Pandas data frame
        """
        dsopts = dsopts if dsopts is not None else {}
        return self.sasdata2dataframe(table, libref, dsopts, method='CSV', tempfile=tempfile, tempkeep=tempkeep,
                                      **kwargs)

    def sasdata2dataframe(self, table: str, libref: str = '', dsopts: dict = None, method: str = 'MEMORY',
                          **kwargs) -> 'pd.DataFrame':
        """
        This method exports the SAS Data Set to a Pandas Data Frame, returning the Data Frame object.
        SASdata object that refers to the Sas Data Set you want to export to a Pandas Data Frame

        :param table: the name of the SAS Data Set you want to export to a Pandas Data Frame
        :param libref: the libref for the SAS Data Set.
        :param dsopts: a dictionary containing any of the following SAS data set options(where, drop, keep, obs, firstobs):

            - where is a string
            - keep are strings or list of strings.
            - drop are strings or list of strings.
            - obs is a numbers - either string or int
            - first obs is a numbers - either string or int
            - format is a string or dictionary { var: format }

            .. code-block:: python

                             {'where'    : 'msrp < 20000 and make = "Ford"'
                              'keep'     : 'msrp enginesize Cylinders Horsepower Weight'
                              'drop'     : ['msrp', 'enginesize', 'Cylinders', 'Horsepower', 'Weight']
                              'obs'      :  10
                              'firstobs' : '12'
                              'format'  : {'money': 'dollar10', 'time': 'tod5.'}
                             }

        :param method: defaults to MEMORY; the original method. CSV is the other choice which uses an intermediary csv file; faster for large data
        :param kwargs: dictionary
        :return: Pandas data frame
        """
        dsopts = dsopts if dsopts is not None else {}
        if self.exist(table, libref) == 0:
            print('The SAS Data Set ' + libref + '.' + table + ' does not exist')
            return None

        if self.nosub:
            print("too complicated to show the code, read the source :), sorry.")
            return None
        else:
            return self._io.sasdata2dataframe(table, libref, dsopts, method=method, **kwargs)

    def _dsopts(self, dsopts):
        """
        :param dsopts: a dictionary containing any of the following SAS data set options(where, drop, keep, obs, firstobs):

            - where is a string or list of strings
            - keep are strings or list of strings.
            - drop are strings or list of strings.
            - obs is a numbers - either string or int
            - first obs is a numbers - either string or int
            - format is a string or dictionary { var: format }

            .. code-block:: python

                             {'where'    : 'msrp < 20000 and make = "Ford"'
                              'keep'     : 'msrp enginesize Cylinders Horsepower Weight'
                              'drop'     : ['msrp', 'enginesize', 'Cylinders', 'Horsepower', 'Weight']
                              'obs'      :  10
                              'firstobs' : '12'
                              'format'  : {'money': 'dollar10', 'time': 'tod5.'}
                             }
        :return: str
        """
        opts = ''
        fmat = ''
        if len(dsopts):
            for key in dsopts:
                if len(str(dsopts[key])):
                    if key == 'where':
                        if isinstance(dsopts[key], str):
                            opts += 'where=(' + dsopts[key] + ') '
                        elif isinstance(dsopts[key], list):
                            opts += 'where=(' + " and ".join(dsopts[key]) + ') '
                        else:
                            raise TypeError("Bad key type. {} must be a str or list type".format(key))

                    elif key == 'drop':
                        opts += 'drop='
                        if isinstance(dsopts[key], list):
                            for var in dsopts[key]:
                                opts += var + ' '
                        else:
                            opts += dsopts[key] + ' '
                    elif key == 'keep':
                        opts += 'keep='
                        if isinstance(dsopts[key], list):
                            for var in dsopts[key]:
                                opts += var + ' '
                        else:
                            opts += dsopts[key] + ' '
                    elif key == 'obs':
                        opts += 'obs=' + str(dsopts[key]) + ' '

                    elif key == 'firstobs':
                        opts += 'firstobs=' + str(dsopts[key]) + ' '

                    elif key == 'format':
                        if isinstance(dsopts[key], str):
                            fmat = 'format ' + dsopts[key] + ';'
                        elif isinstance(dsopts[key], dict):
                            fmat = 'format '
                            for k, v in dsopts[key].items():
                                fmat += ' '.join((k, v)) + ' '
                            fmat += ';'
                        else:
                            raise TypeError("Bad key type. {} must be a str or dict type".format(key))

            if len(opts):
                opts = '(' + opts + ')'
                if len(fmat) > 0:
                    opts += ';\n\t' + fmat
            elif len(fmat) > 0:
                opts = ';\n\t' + fmat
        return opts

    def _impopts(self, opts):
        """
        :param opts: a dictionary containing any of the following Proc Import options(datarow, delimiter, getnames, guessingrows):

            - datarow      is a number
            - delimiter    is a character
            - getnames     is a boolean
            - guessingrows is a numbers or the string 'MAX'

            .. code-block:: python

                             {'datarow'     : 2
                              'delimiter'   : ',''
                              'getnames'    : True
                              'guessingrows': 20
                             }
        :return: str
        """
        optstr = ''

        if len(opts):
            for key in opts:
                if len(str(opts[key])):
                    if key == 'datarow':
                        optstr += 'datarow=' + str(opts[key]) + ';'
                    elif key == 'delimiter':
                        optstr += 'delimiter='
                        optstr += "'" + '%02x' % ord(opts[key].encode(self._io.sascfg.encoding)) + "'x; "
                    elif key == 'getnames':
                        optstr += 'getnames='
                        if opts[key]:
                            optstr += 'YES; '
                        else:
                            optstr += 'NO; '
                    elif key == 'guessingrows':
                        optstr += 'guessingrows='
                        if opts[key] == 'MAX':
                            optstr += 'MAX; '
                        else:
                            optstr += str(opts[key]) + '; '
        return optstr

    def _expopts(self, opts):
        """
        :param opts: a dictionary containing any of the following Proc Export options(delimiter, putnames):

            - delimiter    is a character
            - putnames     is a boolean

            .. code-block:: python

                             {'delimiter'   : ',''
                              'putnames'    : True
                             }
        :return: str
        """
        optstr = ''

        if len(opts):
            for key in opts:
                if len(str(opts[key])):
                    if key == 'delimiter':
                        optstr += 'delimiter='
                        optstr += "'" + '%02x' % ord(opts[key].encode(self._io.sascfg.encoding)) + "'x; "
                    elif key == 'putnames':
                        optstr += 'putnames='
                        if opts[key]:
                            optstr += 'YES; '
                        else:
                            optstr += 'NO; '
        return optstr

    def symput(self, name, value):
        """
        :param name:  name of the macro varable to set:
        :param value: python variable to use for the value to assign to the macro variable:

            - name    is a character
            - value   is a variable that can be resolved to a string

        """
        ll = self.submit("%let " + name + "=%NRBQUOTE(" + str(value) + ");\n")

    def symget(self, name):
        """
        :param name:  name of the macro varable to set:

            - name    is a character

        """
        ll = self.submit("%put " + name + "=&" + name + ";\n")

        l2 = ll['LOG'].rpartition(name + "=")
        l2 = l2[2].partition("\n")
        try:
            var = int(l2[0])
        except:
            try:
                var = float(l2[0])
            except:
                var = l2[0]

        return var

    def disconnect(self):
        """
        This method disconnects an IOM session to allow for reconnecting when switching networks
        See the Advanced topics section of the doc for details
        """
        if self.sascfg.mode != 'IOM':
            res = "This method is only available with the IOM access method"
        else:
            res = self._io.disconnect()
        return res

    def SYSINFO(self):
        """
        This method returns the SAS Automatic Macro Variable SYSINFO which
        contains return codes provided by some SAS procedures.
        """
        return self.symget("SYSINFO")

    def SYSERR(self):
        """
        This method returns the SAS Automatic Macro Variable SYSERR which
        contains a return code status set by some SAS procedures and the DATA step.
        """
        return self.symget("SYSERR")

    def SYSERRORTEXT(self):
        """
        This method returns the SAS Automatic Macro Variable SYSERRORTEXT which
        is the text of the last error message generated in the SAS log.
        """
        return self.symget("SYSERRORTEXT")

    def SYSWARNINGTEXT(self):
        """
        This method returns the SAS Automatic Macro Variable SYSWARNINGTEXT which
        is the text of the last warning message generated in the SAS log.
        """
        return self.symget("SYSWARNINGTEXT")

    def SYSFILRC(self):
        """
        This method returns the SAS Automatic Macro Variable SYSFILRC which
        identifies whether or not the last FILENAME statement executed correctly.
        """
        return self.symget("SYSFILRC")

    def SYSLIBRC(self):
        """
        This method returns the SAS Automatic Macro Variable SYSLIBRC which
        reports whether the last LIBNAME statement executed correctly.
        """
        return self.symget("SYSLIBRC")

    def dirlist(self, path):
        """
        This method returns the directory list for the path specified where SAS is running
        """
        code = """
        data _null_;
         spd = '""" + path + """';
         rc  = filename('saspydir', spd);
         did = dopen('saspydir');

         if did > 0 then
            do;
               memcount = dnum(did);
               put 'MEMCOUNT=' memcount;
               do while (memcount > 0);
                  name = dread(did, memcount);
                  memcount = memcount - 1;

                  qname = spd || '""" + self.hostsep + """' || name; 

                  rc = filename('saspydq', qname);
                  dq = dopen('saspydq');
                  if dq NE 0 then
                     do;
                        dname = strip(name) || '""" + self.hostsep + """';
                        put 'DIR=' dname;
                        rc = dclose(dq);
                     end;
                  else
                     put 'FILE=' name;
               end;

           put 'MEMEND';
           rc = dclose(did);
           end;
         else
            do;
               put 'MEMCOUNT=0';
               put 'MEMEND';
           end;

         rc = filename('saspydq');
         rc = filename('saspydir');
        run;
        """

        ll = self.submit(code, results='text')

        dirlist = []

        l2 = ll['LOG'].rpartition("MEMCOUNT=")[2].partition("\n")
        memcount = int(l2[0])

        l3 = l2[2].rpartition("MEMEND")[0]

        for row in l3.split(sep='\n'):
            i = row.partition('=')
            if i[0] in ['FILE', 'DIR']:
                dirlist.append(i[2])

        if memcount != len(dirlist):
            print("Some problem parsing list. Should be " + str(memcount) + " entries but got " + str(
                len(dirlist)) + " instead.")

        return dirlist


if __name__ == "__main__":
    startsas()

    submit(sys.argv[1], "text")

    print(_getlog())
    print(_getlsttxt())

    endsas()

sas_date_fmts = (
    'AFRDFDD', 'AFRDFDE', 'AFRDFDE', 'AFRDFDN', 'AFRDFDWN', 'AFRDFMN', 'AFRDFMY', 'AFRDFMY', 'AFRDFWDX', 'AFRDFWKX',
    'ANYDTDTE', 'B8601DA', 'B8601DA', 'B8601DJ', 'CATDFDD', 'CATDFDE', 'CATDFDE', 'CATDFDN', 'CATDFDWN', 'CATDFMN',
    'CATDFMY', 'CATDFMY', 'CATDFWDX', 'CATDFWKX', 'CRODFDD', 'CRODFDE', 'CRODFDE', 'CRODFDN', 'CRODFDWN', 'CRODFMN',
    'CRODFMY', 'CRODFMY', 'CRODFWDX', 'CRODFWKX', 'CSYDFDD', 'CSYDFDE', 'CSYDFDE', 'CSYDFDN', 'CSYDFDWN', 'CSYDFMN',
    'CSYDFMY', 'CSYDFMY', 'CSYDFWDX', 'CSYDFWKX', 'DANDFDD', 'DANDFDE', 'DANDFDE', 'DANDFDN', 'DANDFDWN', 'DANDFMN',
    'DANDFMY', 'DANDFMY', 'DANDFWDX', 'DANDFWKX', 'DATE', 'DATE', 'DAY', 'DDMMYY', 'DDMMYY', 'DDMMYYB', 'DDMMYYC',
    'DDMMYYD', 'DDMMYYN', 'DDMMYYP', 'DDMMYYS', 'DESDFDD', 'DESDFDE', 'DESDFDE', 'DESDFDN', 'DESDFDWN', 'DESDFMN',
    'DESDFMY', 'DESDFMY', 'DESDFWDX', 'DESDFWKX', 'DEUDFDD', 'DEUDFDE', 'DEUDFDE', 'DEUDFDN', 'DEUDFDWN', 'DEUDFMN',
    'DEUDFMY', 'DEUDFMY', 'DEUDFWDX', 'DEUDFWKX', 'DOWNAME', 'E8601DA', 'E8601DA', 'ENGDFDD', 'ENGDFDE', 'ENGDFDE',
    'ENGDFDN', 'ENGDFDWN', 'ENGDFMN', 'ENGDFMY', 'ENGDFMY', 'ENGDFWDX', 'ENGDFWKX', 'ESPDFDD', 'ESPDFDE', 'ESPDFDE',
    'ESPDFDN', 'ESPDFDWN', 'ESPDFMN', 'ESPDFMY', 'ESPDFMY', 'ESPDFWDX', 'ESPDFWKX', 'EURDFDD', 'EURDFDE', 'EURDFDE',
    'EURDFDN', 'EURDFDWN', 'EURDFMN', 'EURDFMY', 'EURDFMY', 'EURDFWDX', 'EURDFWKX', 'FINDFDD', 'FINDFDE', 'FINDFDE',
    'FINDFDN', 'FINDFDWN', 'FINDFMN', 'FINDFMY', 'FINDFMY', 'FINDFWDX', 'FINDFWKX', 'FRADFDD', 'FRADFDE', 'FRADFDE',
    'FRADFDN', 'FRADFDWN', 'FRADFMN', 'FRADFMY', 'FRADFMY', 'FRADFWDX', 'FRADFWKX', 'FRSDFDD', 'FRSDFDE', 'FRSDFDE',
    'FRSDFDN', 'FRSDFDWN', 'FRSDFMN', 'FRSDFMY', 'FRSDFMY', 'FRSDFWDX', 'FRSDFWKX', 'HUNDFDD', 'HUNDFDE', 'HUNDFDE',
    'HUNDFDN', 'HUNDFDWN', 'HUNDFMN', 'HUNDFMY', 'HUNDFMY', 'HUNDFWDX', 'HUNDFWKX', 'IS8601DA', 'IS8601DA', 'ITADFDD',
    'ITADFDE', 'ITADFDE', 'ITADFDN', 'ITADFDWN', 'ITADFMN', 'ITADFMY', 'ITADFMY', 'ITADFWDX', 'ITADFWKX', 'JDATEMD',
    'JDATEMDW', 'JDATEMNW', 'JDATEMON', 'JDATEQRW', 'JDATEQTR', 'JDATESEM', 'JDATESMW', 'JDATEWK', 'JDATEYDW',
    'JDATEYM',
    'JDATEYMD', 'JDATEYMD', 'JDATEYMW', 'JNENGO', 'JNENGO', 'JNENGOW', 'JULDATE', 'JULDAY', 'JULIAN', 'JULIAN',
    'MACDFDD',
    'MACDFDE', 'MACDFDE', 'MACDFDN', 'MACDFDWN', 'MACDFMN', 'MACDFMY', 'MACDFMY', 'MACDFWDX', 'MACDFWKX', 'MINGUO',
    'MINGUO', 'MMDDYY', 'MMDDYY', 'MMDDYYB', 'MMDDYYC', 'MMDDYYD', 'MMDDYYN', 'MMDDYYP', 'MMDDYYS', 'MMYY', 'MMYYC',
    'MMYYD', 'MMYYN', 'MMYYP', 'MMYYS', 'MONNAME', 'MONTH', 'MONYY', 'MONYY', 'ND8601DA', 'NENGO', 'NENGO', 'NLDATE',
    'NLDATE', 'NLDATEL', 'NLDATEM', 'NLDATEMD', 'NLDATEMDL', 'NLDATEMDM', 'NLDATEMDS', 'NLDATEMN', 'NLDATES', 'NLDATEW',
    'NLDATEW', 'NLDATEWN', 'NLDATEYM', 'NLDATEYML', 'NLDATEYMM', 'NLDATEYMS', 'NLDATEYQ', 'NLDATEYQL', 'NLDATEYQM',
    'NLDATEYQS', 'NLDATEYR', 'NLDATEYW', 'NLDDFDD', 'NLDDFDE', 'NLDDFDE', 'NLDDFDN', 'NLDDFDWN', 'NLDDFMN', 'NLDDFMY',
    'NLDDFMY', 'NLDDFWDX', 'NLDDFWKX', 'NORDFDD', 'NORDFDE', 'NORDFDE', 'NORDFDN', 'NORDFDWN', 'NORDFMN', 'NORDFMY',
    'NORDFMY', 'NORDFWDX', 'NORDFWKX', 'POLDFDD', 'POLDFDE', 'POLDFDE', 'POLDFDN', 'POLDFDWN', 'POLDFMN', 'POLDFMY',
    'POLDFMY', 'POLDFWDX', 'POLDFWKX', 'PTGDFDD', 'PTGDFDE', 'PTGDFDE', 'PTGDFDN', 'PTGDFDWN', 'PTGDFMN', 'PTGDFMY',
    'PTGDFMY', 'PTGDFWDX', 'PTGDFWKX', 'QTR', 'QTRR', 'RUSDFDD', 'RUSDFDE', 'RUSDFDE', 'RUSDFDN', 'RUSDFDWN', 'RUSDFMN',
    'RUSDFMY', 'RUSDFMY', 'RUSDFWDX', 'RUSDFWKX', 'SLODFDD', 'SLODFDE', 'SLODFDE', 'SLODFDN', 'SLODFDWN', 'SLODFMN',
    'SLODFMY', 'SLODFMY', 'SLODFWDX', 'SLODFWKX', 'SVEDFDD', 'SVEDFDE', 'SVEDFDE', 'SVEDFDN', 'SVEDFDWN', 'SVEDFMN',
    'SVEDFMY', 'SVEDFMY', 'SVEDFWDX', 'SVEDFWKX', 'WEEKDATE', 'WEEKDATX', 'WEEKDAY', 'WEEKU', 'WEEKU', 'WEEKV', 'WEEKV',
    'WEEKW', 'WEEKW', 'WORDDATE', 'WORDDATX', 'XYYMMDD', 'XYYMMDD', 'YEAR', 'YYMM', 'YYMMC', 'YYMMD', 'YYMMDD',
    'YYMMDD',
    'YYMMDDB', 'YYMMDDC', 'YYMMDDD', 'YYMMDDN', 'YYMMDDP', 'YYMMDDS', 'YYMMN', 'YYMMN', 'YYMMP', 'YYMMS', 'YYMON',
    'YYQ',
    'YYQ', 'YYQC', 'YYQD', 'YYQN', 'YYQP', 'YYQR', 'YYQRC', 'YYQRD', 'YYQRN', 'YYQRP', 'YYQRS', 'YYQS', 'YYQZ', 'YYQZ',
    'YYWEEKU', 'YYWEEKV', 'YYWEEKW',
)

sas_time_fmts = (
    'ANYDTTME', 'B8601LZ', 'B8601LZ', 'B8601TM', 'B8601TM', 'B8601TZ', 'B8601TZ', 'E8601LZ', 'E8601LZ', 'E8601TM',
    'E8601TM', 'E8601TZ', 'E8601TZ', 'HHMM', 'HOUR', 'IS8601LZ', 'IS8601LZ', 'IS8601TM', 'IS8601TM', 'IS8601TZ',
    'IS8601TZ', 'JTIMEH', 'JTIMEHM', 'JTIMEHMS', 'JTIMEHW', 'JTIMEMW', 'JTIMESW', 'MMSS', 'ND8601TM', 'ND8601TZ',
    'NLTIMAP', 'NLTIMAP', 'NLTIME', 'NLTIME', 'STIMER', 'TIME', 'TIMEAMPM', 'TOD',
)

sas_datetime_fmts = (
    'AFRDFDT', 'AFRDFDT', 'ANYDTDTM', 'B8601DN', 'B8601DN', 'B8601DT', 'B8601DT', 'B8601DZ', 'B8601DZ', 'CATDFDT',
    'CATDFDT', 'CRODFDT', 'CRODFDT', 'CSYDFDT', 'CSYDFDT', 'DANDFDT', 'DANDFDT', 'DATEAMPM', 'DATETIME', 'DATETIME',
    'DESDFDT', 'DESDFDT', 'DEUDFDT', 'DEUDFDT', 'DTDATE', 'DTMONYY', 'DTWKDATX', 'DTYEAR', 'DTYYQC', 'E8601DN',
    'E8601DN', 'E8601DT', 'E8601DT', 'E8601DZ', 'E8601DZ', 'ENGDFDT', 'ENGDFDT', 'ESPDFDT', 'ESPDFDT', 'EURDFDT',
    'EURDFDT', 'FINDFDT', 'FINDFDT', 'FRADFDT', 'FRADFDT', 'FRSDFDT', 'FRSDFDT', 'HUNDFDT', 'HUNDFDT', 'IS8601DN',
    'IS8601DN', 'IS8601DT', 'IS8601DT', 'IS8601DZ', 'IS8601DZ', 'ITADFDT', 'ITADFDT', 'JDATEYT', 'JDATEYTW', 'JNENGOT',
    'JNENGOTW', 'MACDFDT', 'MACDFDT', 'MDYAMPM', 'MDYAMPM', 'ND8601DN', 'ND8601DT', 'ND8601DZ', 'NLDATM', 'NLDATM',
    'NLDATMAP', 'NLDATMAP', 'NLDATMDT', 'NLDATML', 'NLDATMM', 'NLDATMMD', 'NLDATMMDL', 'NLDATMMDM', 'NLDATMMDS',
    'NLDATMMN', 'NLDATMS', 'NLDATMTM', 'NLDATMTZ', 'NLDATMW', 'NLDATMW', 'NLDATMWN', 'NLDATMWZ', 'NLDATMYM',
    'NLDATMYML',
    'NLDATMYMM', 'NLDATMYMS', 'NLDATMYQ', 'NLDATMYQL', 'NLDATMYQM', 'NLDATMYQS', 'NLDATMYR', 'NLDATMYW', 'NLDATMZ',
    'NLDDFDT', 'NLDDFDT', 'NORDFDT', 'NORDFDT', 'POLDFDT', 'POLDFDT', 'PTGDFDT', 'PTGDFDT', 'RUSDFDT', 'RUSDFDT',
    'SLODFDT', 'SLODFDT', 'SVEDFDT', 'SVEDFDT', 'TWMDY', 'YMDDTTM',
)<|MERGE_RESOLUTION|>--- conflicted
+++ resolved
@@ -19,7 +19,7 @@
 # it provides base functionality, data access and processing, and includes analytics and ODS results.
 # There is a sample configuration file named sascfg in the saspy package showing how to configure connections
 # to SAS. Currently supported methods are STDIO, connecting to a local (same machine) Linux SAS using
-# stdio methods (fork, exec, and pipes). The is also support for running STDIO over SSH, which can 
+# stdio methods (fork, exec, and pipes). The is also support for running STDIO over SSH, which can
 # connect to a remote linux SAS via passwordless ssh. The ssh method cannot currently support interrupt
 # handling, as the local STDIO method can. An interrupt on this method can only terminate the SAS process;
 # you'll be prompted to terminate or wait for completion. The third method is HTTP, which can connect
@@ -41,14 +41,14 @@
 import getpass
 import tempfile
 
-from saspy.sasioiom import SASsessionIOM
-from saspy.sasets import SASets
-from saspy.sasml import SASml
-from saspy.sasqc import SASqc
-from saspy.sasstat import SASstat
-from saspy.sasutil import SASutil
+from saspy.sasioiom  import SASsessionIOM
+from saspy.sasets    import SASets
+from saspy.sasml     import SASml
+from saspy.sasqc     import SASqc
+from saspy.sasstat   import SASstat
+from saspy.sasutil   import SASutil
 from saspy.sasViyaML import SASViyaML
-from saspy.sasdata import SASdata
+from saspy.sasdata   import SASdata
 
 try:
     import pandas as pd
@@ -56,12 +56,12 @@
     pass
 
 try:
-    import saspy.sascfg_personal as SAScfg
+   import saspy.sascfg_personal as SAScfg
 except ImportError:
-    try:
-        import sascfg_personal as SAScfg
-    except ImportError:
-        import saspy.sascfg as SAScfg
+   try:
+      import sascfg_personal as SAScfg
+   except ImportError:
+      import saspy.sascfg as SAScfg
 
 if os.name != 'nt':
     from saspy.sasiostdio import SASsessionSTDIO
@@ -80,9 +80,9 @@
 
     def __init__(self, **kwargs):
         self._kernel = kwargs.get('kernel', None)
-        self.valid = True
-        self.mode = ''
-        configs = []
+        self.valid   = True
+        self.mode    = ''
+        configs      = []
 
         cfgfile = kwargs.get('cfgfile', None)
         if cfgfile:
@@ -154,11 +154,11 @@
         self.name = cfgname
         cfg = getattr(SAScfg, cfgname)
 
-        ip = cfg.get('ip', '')
-        ssh = cfg.get('ssh', '')
-        path = cfg.get('saspath', '')
-        java = cfg.get('java', '')
-        self.results = cfg.get('results', None)
+        ip            = cfg.get('ip', '')
+        ssh           = cfg.get('ssh', '')
+        path          = cfg.get('saspath', '')
+        java          = cfg.get('java', '')
+        self.results  = cfg.get('results', None)
         self.autoexec = cfg.get('autoexec', None)
 
         inautoexec = kwargs.get('autoexec', None)
@@ -168,14 +168,14 @@
             else:
                 self.autoexec = inautoexec
 
-        if len(java) > 0:
-            self.mode = 'IOM'
-        elif len(ip) > 0:
-            self.mode = 'HTTP'
-        elif len(ssh) > 0:
-            self.mode = 'SSH'
+        if len(java)   > 0:
+            self.mode  = 'IOM'
+        elif len(ip)   > 0:
+            self.mode  = 'HTTP'
+        elif len(ssh)  > 0:
+            self.mode  = 'SSH'
         elif len(path) > 0:
-            self.mode = 'STDIO'
+            self.mode  = 'STDIO'
         else:
             print("Configuration Definition " + cfgname + " is not valid. Failed to create a SASsession.")
             self.valid = False
@@ -261,21 +261,21 @@
 
     # def __init__(self, cfgname: str ='', kernel: 'SAS_kernel' =None, saspath :str ='', options: list =[]) -> 'SASsession':
     def __init__(self, **kwargs):
-        self._loaded_macros = False
-        self._obj_cnt = 0
-        self.nosub = False
-        self.sascfg = SASconfig(**kwargs)
-        self.batch = False
-        self.results = kwargs.get('results', self.sascfg.results)
+        self._loaded_macros    = False
+        self._obj_cnt          = 0
+        self.nosub             = False
+        self.sascfg            = SASconfig(**kwargs)
+        self.batch             = False
+        self.results           = kwargs.get('results', self.sascfg.results)
         if not self.results:
-            self.results = 'Pandas'
-        self.workpath = ''
-        self.sasver = ''
-        self.sascei = ''
-        self.SASpid = None
-        self.HTML_Style = "HTMLBlue"
-        self.sas_date_fmts = sas_date_fmts
-        self.sas_time_fmts = sas_time_fmts
+            self.results       = 'Pandas'
+        self.workpath          = ''
+        self.sasver            = ''
+        self.sascei            = ''
+        self.SASpid            = None
+        self.HTML_Style        = "HTMLBlue"
+        self.sas_date_fmts     = sas_date_fmts
+        self.sas_time_fmts     = sas_time_fmts
         self.sas_datetime_fmts = sas_datetime_fmts
 
         if not self.sascfg.valid:
@@ -287,8 +287,8 @@
                 self._io = SASsessionSTDIO(sascfgname=self.sascfg.name, sb=self, **kwargs)
             else:
                 print("Cannot use STDIO I/O module on Windows. No "
-                      "SASsession established. Choose an IOM SASconfig "
-                      "definition")
+                    "SASsession established. Choose an IOM SASconfig " 
+                    "definition")
         elif self.sascfg.mode == 'IOM':
             self._io = SASsessionIOM(sascfgname=self.sascfg.name, sb=self, **kwargs)
 
@@ -302,17 +302,6 @@
                     %put SYSSCP=&SYSSCP;
                 """
                 res = self.submit(sysvars)['LOG']
-
-<<<<<<< HEAD
-                # Take everything after the options statement
-                vlist = res.split('options nosource nonotes nonumber;\n')[1].split('\n')
-
-                self.workpath = vlist[0].split('=')[1]
-                self.sascei = vlist[1].split('=')[1]
-                self.sasver = vlist[2].split('=')[1]
-                self.SASpid = vlist[3].split('=')[1]
-                self.hostsep = vlist[4].split('=')[1]
-=======
                 vlist         = res.rpartition('SYSSCP=')
                 self.hostsep  = vlist[2].partition('\n')[0]
                 vlist         = res.rpartition('SYSJOBID=')
@@ -323,7 +312,6 @@
                 self.sascei   = vlist[2].partition('\n')[0]
                 vlist         = res.rpartition('WORKPATH=')
                 self.workpath = vlist[2].partition('\n')[0]
->>>>>>> 27c10b93
 
                 if self.hostsep == 'WIN':
                     self.hostsep = '\\'
@@ -347,9 +335,9 @@
             if self.sascfg.cfgopts.get('verbose', True):
                 print("This SASsession object is not valid\n")
         else:
-            pyenc = self._io.sascfg.encoding
-
-        x = "Access Method         = %s\n" % self.sascfg.mode
+           pyenc = self._io.sascfg.encoding
+
+        x  = "Access Method         = %s\n" % self.sascfg.mode
         x += "SAS Config name       = %s\n" % self.sascfg.name
         x += "WORK Path             = %s\n" % self.workpath
         x += "SAS Version           = %s\n" % self.sasver
@@ -1130,13 +1118,13 @@
                   name = dread(did, memcount);
                   memcount = memcount - 1;
 
-                  qname = spd || '""" + self.hostsep + """' || name; 
+                  qname = spd || '"""+self.hostsep+"""' || name;
 
                   rc = filename('saspydq', qname);
                   dq = dopen('saspydq');
                   if dq NE 0 then
                      do;
-                        dname = strip(name) || '""" + self.hostsep + """';
+                        dname = strip(name) || '"""+self.hostsep+"""';
                         put 'DIR=' dname;
                         rc = dclose(dq);
                      end;
@@ -1177,7 +1165,6 @@
                 len(dirlist)) + " instead.")
 
         return dirlist
-
 
 if __name__ == "__main__":
     startsas()
@@ -1207,10 +1194,8 @@
     'FRSDFDN', 'FRSDFDWN', 'FRSDFMN', 'FRSDFMY', 'FRSDFMY', 'FRSDFWDX', 'FRSDFWKX', 'HUNDFDD', 'HUNDFDE', 'HUNDFDE',
     'HUNDFDN', 'HUNDFDWN', 'HUNDFMN', 'HUNDFMY', 'HUNDFMY', 'HUNDFWDX', 'HUNDFWKX', 'IS8601DA', 'IS8601DA', 'ITADFDD',
     'ITADFDE', 'ITADFDE', 'ITADFDN', 'ITADFDWN', 'ITADFMN', 'ITADFMY', 'ITADFMY', 'ITADFWDX', 'ITADFWKX', 'JDATEMD',
-    'JDATEMDW', 'JDATEMNW', 'JDATEMON', 'JDATEQRW', 'JDATEQTR', 'JDATESEM', 'JDATESMW', 'JDATEWK', 'JDATEYDW',
-    'JDATEYM',
-    'JDATEYMD', 'JDATEYMD', 'JDATEYMW', 'JNENGO', 'JNENGO', 'JNENGOW', 'JULDATE', 'JULDAY', 'JULIAN', 'JULIAN',
-    'MACDFDD',
+    'JDATEMDW', 'JDATEMNW', 'JDATEMON', 'JDATEQRW', 'JDATEQTR', 'JDATESEM', 'JDATESMW', 'JDATEWK', 'JDATEYDW', 'JDATEYM',
+    'JDATEYMD', 'JDATEYMD', 'JDATEYMW', 'JNENGO', 'JNENGO', 'JNENGOW', 'JULDATE', 'JULDAY', 'JULIAN', 'JULIAN', 'MACDFDD',
     'MACDFDE', 'MACDFDE', 'MACDFDN', 'MACDFDWN', 'MACDFMN', 'MACDFMY', 'MACDFMY', 'MACDFWDX', 'MACDFWKX', 'MINGUO',
     'MINGUO', 'MMDDYY', 'MMDDYY', 'MMDDYYB', 'MMDDYYC', 'MMDDYYD', 'MMDDYYN', 'MMDDYYP', 'MMDDYYS', 'MMYY', 'MMYYC',
     'MMYYD', 'MMYYN', 'MMYYP', 'MMYYS', 'MONNAME', 'MONTH', 'MONYY', 'MONYY', 'ND8601DA', 'NENGO', 'NENGO', 'NLDATE',
@@ -1224,10 +1209,8 @@
     'RUSDFMY', 'RUSDFMY', 'RUSDFWDX', 'RUSDFWKX', 'SLODFDD', 'SLODFDE', 'SLODFDE', 'SLODFDN', 'SLODFDWN', 'SLODFMN',
     'SLODFMY', 'SLODFMY', 'SLODFWDX', 'SLODFWKX', 'SVEDFDD', 'SVEDFDE', 'SVEDFDE', 'SVEDFDN', 'SVEDFDWN', 'SVEDFMN',
     'SVEDFMY', 'SVEDFMY', 'SVEDFWDX', 'SVEDFWKX', 'WEEKDATE', 'WEEKDATX', 'WEEKDAY', 'WEEKU', 'WEEKU', 'WEEKV', 'WEEKV',
-    'WEEKW', 'WEEKW', 'WORDDATE', 'WORDDATX', 'XYYMMDD', 'XYYMMDD', 'YEAR', 'YYMM', 'YYMMC', 'YYMMD', 'YYMMDD',
-    'YYMMDD',
-    'YYMMDDB', 'YYMMDDC', 'YYMMDDD', 'YYMMDDN', 'YYMMDDP', 'YYMMDDS', 'YYMMN', 'YYMMN', 'YYMMP', 'YYMMS', 'YYMON',
-    'YYQ',
+    'WEEKW', 'WEEKW', 'WORDDATE', 'WORDDATX', 'XYYMMDD', 'XYYMMDD', 'YEAR', 'YYMM', 'YYMMC', 'YYMMD', 'YYMMDD', 'YYMMDD',
+    'YYMMDDB', 'YYMMDDC', 'YYMMDDD', 'YYMMDDN', 'YYMMDDP', 'YYMMDDS', 'YYMMN', 'YYMMN', 'YYMMP', 'YYMMS', 'YYMON', 'YYQ',
     'YYQ', 'YYQC', 'YYQD', 'YYQN', 'YYQP', 'YYQR', 'YYQRC', 'YYQRD', 'YYQRN', 'YYQRP', 'YYQRS', 'YYQS', 'YYQZ', 'YYQZ',
     'YYWEEKU', 'YYWEEKV', 'YYWEEKW',
 )
@@ -1248,8 +1231,7 @@
     'IS8601DN', 'IS8601DT', 'IS8601DT', 'IS8601DZ', 'IS8601DZ', 'ITADFDT', 'ITADFDT', 'JDATEYT', 'JDATEYTW', 'JNENGOT',
     'JNENGOTW', 'MACDFDT', 'MACDFDT', 'MDYAMPM', 'MDYAMPM', 'ND8601DN', 'ND8601DT', 'ND8601DZ', 'NLDATM', 'NLDATM',
     'NLDATMAP', 'NLDATMAP', 'NLDATMDT', 'NLDATML', 'NLDATMM', 'NLDATMMD', 'NLDATMMDL', 'NLDATMMDM', 'NLDATMMDS',
-    'NLDATMMN', 'NLDATMS', 'NLDATMTM', 'NLDATMTZ', 'NLDATMW', 'NLDATMW', 'NLDATMWN', 'NLDATMWZ', 'NLDATMYM',
-    'NLDATMYML',
+    'NLDATMMN', 'NLDATMS', 'NLDATMTM', 'NLDATMTZ', 'NLDATMW', 'NLDATMW', 'NLDATMWN', 'NLDATMWZ', 'NLDATMYM', 'NLDATMYML',
     'NLDATMYMM', 'NLDATMYMS', 'NLDATMYQ', 'NLDATMYQL', 'NLDATMYQM', 'NLDATMYQS', 'NLDATMYR', 'NLDATMYW', 'NLDATMZ',
     'NLDDFDT', 'NLDDFDT', 'NORDFDT', 'NORDFDT', 'POLDFDT', 'POLDFDT', 'PTGDFDT', 'PTGDFDT', 'RUSDFDT', 'RUSDFDT',
     'SLODFDT', 'SLODFDT', 'SVEDFDT', 'SVEDFDT', 'TWMDY', 'YMDDTTM',
