--- conflicted
+++ resolved
@@ -1164,1219 +1164,6 @@
 
         return dirlist
 
-<<<<<<< HEAD
-=======
-
-
-class SASdata:
-    """
-    **Overview**
-
-    The SASdata object is a reference to a SAS Data Set or View. It is used to access data that exists in the SAS session.
-    You create a SASdata object by using the sasdata() method of the SASsession object.
-
-    Parms for the sasdata() method of the SASsession object are:
-
-    :param table: [Required] the name of the SAS Data Set or View
-    :param libref: [Defaults to WORK] the libref for the SAS Data Set or View.
-    :param results: format of results, SASsession.results is default, PANDAS, HTML or TEXT are the alternatives
-    :param dsopts: a dictionary containing any of the following SAS data set options(where, drop, keep, obs, firstobs, format):
-
-        - where is a string
-        - keep are strings or list of strings.
-        - drop are strings or list of strings.
-        - obs is a numbers - either string or int
-        - first obs is a numbers - either string or int
-        - format is a string or dictionary { var: format }
-
-        .. code-block:: python
-
-                         {'where'    : 'msrp < 20000 and make = "Ford"',
-                          'keep'     : 'msrp enginesize Cylinders Horsepower Weight',
-                          'drop'     : ['msrp', 'enginesize', 'Cylinders', 'Horsepower', 'Weight'],
-                          'obs'      :  10,
-                          'firstobs' : '12'
-                          'format'  : {'money': 'dollar10', 'time': 'tod5.'}
-                         }
-
-    """
-
-    def __init__(self, sassession, libref, table, results='', dsopts={}):
-        self.sas = sassession
-        self.logger = logging.getLogger(__name__)
-
-        if results == '':
-            results = sassession.results
-
-        failed = 0
-        if results.upper() == "HTML":
-            try:
-                from IPython.display import HTML
-            except:
-                failed = 1
-
-            if failed and not self.sas.batch:
-                self.HTML = 0
-            else:
-                self.HTML = 1
-        else:
-            self.HTML = 0
-
-        if len(libref):
-            self.libref = libref
-        else:
-            if self.sas.exist(table, libref='user'):
-                self.libref = 'USER'
-            else:
-                self.libref = 'WORK'
-
-            # hack till the bug gets fixed
-            if self.sas.sascfg.mode == 'HTTP':
-                self.libref = 'WORK'
-
-        self.table = table
-        self.dsopts = dsopts
-        self.results = results
-        self.tabulate = Tabulate(sassession, self)
-
-    def __getitem__(self, key):
-
-        print(key)
-        print(type(key))
-        #print(kwargs.keys())
-        #print(kwargs.items())
-
-    def __repr__(self):
-        """
-        display info about this object ...
-
-        :return: output
-        """
-        x  = "Libref  = %s\n" % self.libref
-        x += "Table   = %s\n" % self.table
-        x += "Dsopts  = %s\n" % str(self.dsopts)
-        x += "Results = %s\n" % self.results
-        return(x)                 
-
-    def set_results(self, results: str):
-        """
-        This method set the results attribute for the SASdata object; it stays in effect till changed
-        results - set the default result type for this SASdata object. 'Pandas' or 'HTML' or 'TEXT'.
-
-        :param results: format of results, SASsession.results is default, PANDAS, HTML or TEXT are the alternatives
-        :return: None
-        """
-        if results.upper() == "HTML":
-            self.HTML = 1
-        else:
-            self.HTML = 0
-        self.results = results
-
-    def _is_valid(self):
-        if self.sas.exist(self.table, self.libref):
-            return None
-        else:
-            msg = "The SAS Data Set that this SASdata object refers to, " + self.libref + '.' + self.table + ", does not exist in this SAS session at this time."
-            ll = {'LOG': msg, 'LST': msg}
-            return ll
-
-    def _checkLogForError(self, log):
-        lines = re.split(r'[\n]\s*', log)
-        for line in lines:
-            if line.startswith('ERROR'):
-                return (False, line)
-        return (True, '')
-
-    def _returnPD(self, code, tablename, **kwargs):
-        """
-        private function to take a sas code normally to create a table, generate pandas data frame and cleanup.
-
-        :param code: string of SAS code
-        :param tablename: the name of the SAS Data Set
-        :param kwargs:
-        :return: Pandas Data Frame
-        """
-        libref = 'work'
-        if 'libref' in kwargs:
-            libref = kwargs['libref']
-        ll = self.sas._io.submit(code)
-        check, errorMsg = self._checkLogForError(ll['LOG'])
-        if not check:
-            raise ValueError("Internal code execution failed: " + errorMsg)
-        if isinstance(tablename, str):
-            pd = self.sas._io.sasdata2dataframe(tablename, libref)
-            self.sas._io.submit("proc delete data=%s.%s; run;" % (libref, tablename))
-        elif isinstance(tablename, list):
-            pd = dict()
-            for t in tablename:
-                # strip leading '_' from names and capitalize for dictionary labels
-                if self.sas.exist(t, libref):
-                   pd[t.replace('_', '').capitalize()] = self.sas._io.sasdata2dataframe(t, libref)
-                self.sas._io.submit("proc delete data=%s.%s; run;" % (libref, t))
-        else:
-            raise SyntaxError("The tablename must be a string or list %s was submitted" % str(type(tablename)))
-
-        return pd
-
-    def _dsopts(self):
-        '''
-        This method builds out data set options clause for this SASdata object: '(where= , keeep=, obs=, ...)'
-        '''
-        return self.sas._dsopts(self.dsopts)
-
-    def where(self, where: str) -> 'SASdata':
-        """
-        This method returns a clone of the SASdata object, with the where attribute set. The original SASdata object is not affected.
-
-        :param where: the where clause to apply
-        :return: SAS data object
-        """
-        sd = SASdata(self.sas, self.libref, self.table, dsopts=dict(self.dsopts))
-        sd.HTML = self.HTML
-        sd.dsopts['where'] = where
-        return sd
-
-    def head(self, obs=5):
-        """
-        display the first n rows of a table
-
-        :param obs: the number of rows of the table that you want to display. The default is 5
-        :return:
-        """
-
-        topts = dict(self.dsopts)
-        topts['obs'] = obs
-        code = "proc print data=" + self.libref + '.' + self.table + self.sas._dsopts(topts) + ";run;"
-
-        if self.sas.nosub:
-            print(code)
-            return
-
-        if self.results.upper() == 'PANDAS':
-            code = "data _head ; set %s.%s %s; run;" % (self.libref, self.table, self.sas._dsopts(topts))
-            return self._returnPD(code, '_head')
-        else:
-            ll = self._is_valid()
-            if self.HTML:
-                if not ll:
-                    ll = self.sas._io.submit(code)
-                if not self.sas.batch:
-                    DISPLAY(HTML(ll['LST']))
-                else:
-                    return ll
-            else:
-                if not ll:
-                    ll = self.sas._io.submit(code, "text")
-                if not self.sas.batch:
-                    print(ll['LST'])
-                else:
-                    return ll
-
-    def tail(self, obs=5):
-        """
-        display the last n rows of a table
-
-        :param obs: the number of rows of the table that you want to display. The default is 5
-        :return:
-        """
-        code = "proc sql;select count(*) format best32. into :lastobs from " + self.libref + '.' + self.table + self._dsopts() + ";%put lastobs=&lastobs tom;quit;"
-
-        nosub = self.sas.nosub
-        self.sas.nosub = False
-
-        le = self._is_valid()
-        if not le:
-            ll = self.sas.submit(code, "text")
-
-            lastobs = ll['LOG'].rpartition("lastobs=")
-            lastobs = lastobs[2].partition(" tom")
-            lastobs = int(lastobs[0])
-        else:
-            lastobs = obs
-
-        firstobs = lastobs - (obs - 1)
-        if firstobs < 1:
-            firstobs = 1
-
-        topts = dict(self.dsopts)
-        topts['obs'] = lastobs
-        topts['firstobs'] = firstobs
-
-        code = "proc print data=" + self.libref + '.' + self.table + self.sas._dsopts(topts) + ";run;"
-
-        self.sas.nosub = nosub
-        if self.sas.nosub:
-            print(code)
-            return
-
-        if self.results.upper() == 'PANDAS':
-            code = "data _tail ; set %s.%s %s; run;" % (self.libref, self.table, self.sas._dsopts(topts))
-            return self._returnPD(code, '_tail')
-        else:
-            if self.HTML:
-                if not le:
-                    ll = self.sas._io.submit(code)
-                else:
-                    ll = le
-                if not self.sas.batch:
-                    DISPLAY(HTML(ll['LST']))
-                else:
-                    return ll
-            else:
-                if not le:
-                    ll = self.sas._io.submit(code, "text")
-                else:
-                    ll = le
-                if not self.sas.batch:
-                    print(ll['LST'])
-                else:
-                    return ll
-
-    def partition(self, var: str = '', fraction: float = .7, seed: int = 9878, kfold: int = 1,
-                  out: 'SASdata' = None, singleOut: bool = True) -> object:
-        """
-        Partition a sas data object using SRS sampling or if a variable is specified then
-        stratifying with respect to that variable
-
-        :param var: variable(s) for stratification. If multiple then space delimited list
-        :param fraction: fraction to split
-        :param seed: random seed
-        :param kfold: number of k folds
-        :param out: the SAS data object
-        :param singleOut: boolean to return single table or seperate tables
-        :return: Tuples or SAS data object
-        """
-        # loop through for k folds cross-validation
-        i = 1
-        # initialize code string so that loops work
-        code = ''
-        # Make sure kfold was an integer
-        try:
-            k = int(kfold)
-        except ValueError:
-            print("Kfold must be an integer")
-        if out is None:
-            out_table = self.table
-            out_libref = self.libref
-        elif not isinstance(out, str):
-            out_table = out.table
-            out_libref = out.libref
-        else:
-            try:
-                out_table = out.split('.')[1]
-                out_libref = out.split('.')[0]
-            except IndexError:
-                out_table = out
-                out_libref = 'work'
-        while i <= k:
-            # get the list of variables
-            if k == 1:
-                code += "proc hpsample data=%s.%s %s out=%s.%s %s samppct=%s seed=%s Partition;\n" % (
-                    self.libref, self.table, self._dsopts(), out_libref, out_table, self._dsopts(), fraction * 100,
-                    seed)
-            else:
-                seed += 1
-                code += "proc hpsample data=%s.%s %s out=%s.%s %s samppct=%s seed=%s partition PARTINDNAME=_cvfold%s;\n" % (
-                    self.libref, self.table, self._dsopts(), out_libref, out_table, self._dsopts(), fraction * 100,
-                    seed, i)
-
-            # Get variable info for stratified sampling
-            if len(var) > 0:
-                if i == 1:
-                    num_string = """
-                        data _null_; file LOG;
-                          d = open('{0}.{1}');
-                          nvars = attrn(d, 'NVARS'); 
-                          put 'VARLIST=';
-                          do i = 1 to nvars; 
-                             vart = vartype(d, i);
-                             var  = varname(d, i);
-                             if vart eq 'N' then
-                                put var; end;
-                             put 'VARLISTend=';
-                        run;
-                        """
-                    # ignore teach_me_SAS mode to run contents
-                    nosub = self.sas.nosub
-                    self.sas.nosub = False
-                    ll = self.sas.submit(num_string.format(self.libref, self.table + self._dsopts()))
-                    self.sas.nosub = nosub
-                    l2 = ll['LOG'].partition("VARLIST=\n")            
-                    l2 = l2[2].rpartition("VARLISTend=\n")                   
-                    numlist1 = l2[0].split("\n")                                             
-
-                    # check if var is in numlist1
-                    if isinstance(var, str):
-                        tlist = var.split()
-                    elif isinstance(var, list):
-                        tlist = var
-                    else:
-                        raise SyntaxError("var must be a string or list you submitted: %s" % str(type(var)))
-                if set(numlist1).isdisjoint(tlist):
-                    if isinstance(var, str):
-                        code += "class _character_;\ntarget %s;\nvar _numeric_;\n" % var
-                    else:
-                        code += "class _character_;\ntarget %s;\nvar _numeric_;\n" % " ".join(var)
-                else:
-                    varlist = [x for x in numlist1 if x not in tlist]
-                    varlist.extend(["_cvfold%s" % j for j in range(1, i) if k > 1 and i > 1])
-                    code += "class %s _character_;\ntarget %s;\nvar %s;\n" % (var, var, " ".join(varlist))
-
-            else:
-                code += "class _character_;\nvar _numeric_;\n"
-            code += "run;\n"
-            i += 1
-        # split_code is used if singleOut is False it generates the needed SAS code to break up the kfold partition set.
-        split_code = ''
-        if not singleOut:
-            split_code += 'DATA '
-            for j in range(1, k + 1):
-                split_code += "\t%s.%s%s_train(drop=_Partind_ _cvfold:)\n" % (out_libref, out_table, j)
-                split_code += "\t%s.%s%s_score(drop=_Partind_ _cvfold:)\n" % (out_libref, out_table, j)
-            split_code += ';\n \tset %s.%s;\n' % (out_libref, out_table)
-            for z in range(1, k + 1):
-                split_code += "\tif _cvfold%s = 1 or _partind_ = 1 then output %s.%s%s_train;\n" % (z, out_libref, out_table, z)
-                split_code += "\telse output %s.%s%s_score;\n" % (out_libref, out_table, z)
-            split_code += 'run;'
-        runcode = True
-        if self.sas.nosub:
-            print(code + '\n\n' + split_code)
-            runcode = False
-        ll = self._is_valid()
-        if ll:
-            runcode = False
-        if runcode:
-            ll = self.sas.submit(code + split_code, "text")
-            elog = []
-            for line in ll['LOG'].splitlines():
-                if line.startswith('ERROR'):
-                    elog.append(line)
-            if len(elog):
-                raise RuntimeError("\n".join(elog))
-            if not singleOut:
-                outTableList = []
-                if k == 1:
-                    return (self.sas.sasdata(out_table + str(k) + "_train", out_libref, dsopts=self._dsopts()),
-                            self.sas.sasdata(out_table + str(k) + "_score", out_libref, dsopts=self._dsopts()))
-
-                for j in range(1, k + 1):
-                    outTableList.append((self.sas.sasdata(out_table + str(j) + "_train", out_libref, dsopts=self._dsopts()),
-                                               self.sas.sasdata(out_table + str(j) + "_score", out_libref, dsopts=self._dsopts())))
-                return outTableList
-            if out:
-                if not isinstance(out, str):
-                    return out
-                else:
-                    return self.sas.sasdata(out_table, out_libref, self.results)
-            else:
-                return self
-
-    def contents(self):
-        """
-        display metadata about the table. size, number of rows, columns and their data type ...
-
-        :return: output
-        """
-        code = "proc contents data=" + self.libref + '.' + self.table + self._dsopts() + ";run;"
-
-        if self.sas.nosub:
-            print(code)
-            return
-
-        ll = self._is_valid()
-        if self.results.upper() == 'PANDAS':
-            code = "proc contents data=%s.%s %s ;" % (self.libref, self.table, self._dsopts())
-            code += "ods output Attributes=work._attributes;"
-            code += "ods output EngineHost=work._EngineHost;"
-            code += "ods output Variables=work._Variables;"
-            code += "ods output Sortedby=work._Sortedby;"
-            code += "run;"
-            return self._returnPD(code, ['_attributes', '_EngineHost', '_Variables', '_Sortedby'])
-
-        else:
-            if self.HTML:
-                if not ll:
-                    ll = self.sas._io.submit(code)
-                if not self.sas.batch:
-                    DISPLAY(HTML(ll['LST']))
-                else:
-                    return ll
-            else:
-                if not ll:
-                    ll = self.sas._io.submit(code, "text")
-                if not self.sas.batch:
-                    print(ll['LST'])
-                else:
-                    return ll
-
-    def columnInfo(self):
-        """
-        display metadata about the table, size, number of rows, columns and their data type
-        """
-        code = "proc contents data=" + self.libref + '.' + self.table + ' ' + self._dsopts() + ";ods select Variables;run;"
-
-        if self.sas.nosub:
-            print(code)
-            return
-
-        if self.results.upper() == 'PANDAS':
-            code = "proc contents data=%s.%s %s ;ods output Variables=work._variables ;run;" % (self.libref, self.table, self._dsopts())
-            pd = self._returnPD(code, '_variables')
-            pd['Type'] = pd['Type'].str.rstrip()
-            return pd
-
-        else:
-            ll = self._is_valid()
-            if self.HTML:
-                if not ll:
-                    ll = self.sas._io.submit(code)
-                if not self.sas.batch:
-                    DISPLAY(HTML(ll['LST']))
-                else:
-                    return ll
-            else:
-                if not ll:
-                    ll = self.sas._io.submit(code, "text")
-                if not self.sas.batch:
-                    print(ll['LST'])
-                else:
-                    return ll
-
-    def info(self):
-        """
-        Display the column info on a SAS data object
-
-        :return: Pandas data frame
-        """
-        if self.results.casefold() != 'pandas':
-            print("The info method only works with Pandas results")
-            return None
-        info_code = """
-        data work._statsInfo ;
-            do rows=0 by 1 while( not last ) ;
-                set {0}.{1}{2} end=last;
-                array chrs _character_ ;
-                array nums _numeric_ ;
-                array ccounts(999) _temporary_ ;
-                array ncounts(999) _temporary_ ;
-                do over chrs;
-                    ccounts(_i_) + missing(chrs) ;
-                end;
-                do over nums;
-                    ncounts(_i_) + missing(nums);
-                end;   
-            end ;
-            length Variable $32 type $8. ;
-            Do over chrs;
-                Type = 'char';
-                Variable = vname(chrs) ;
-                N = rows;
-                Nmiss = ccounts(_i_) ;
-                Output ;
-            end ;
-            Do over nums;
-                Type = 'numeric';
-                Variable = vname(nums) ;
-                N = rows;
-                Nmiss = ncounts(_i_) ;
-                if variable ^= 'rows' then output;
-            end ;
-            stop;
-            keep Variable N NMISS Type ;
-        run;
-        """
-        if self.sas.nosub:
-            print(info_code.format(self.libref, self.table, self._dsopts()))
-            return None
-        info_pd = self._returnPD(info_code.format(self.libref, self.table, self._dsopts()), '_statsInfo')
-        info_pd = info_pd.iloc[:, :]
-        info_pd.index.name = None
-        info_pd.name = None
-        return info_pd
-
-    def describe(self):
-        """
-        display descriptive statistics for the table; summary statistics.
-
-        :return:
-        """
-        return self.means()
-
-    def means(self):
-        """
-        display descriptive statistics for the table; summary statistics. This is an alias for 'describe'
-
-        :return:
-        """
-        dsopts = self._dsopts().partition(';\n\tformat')
-
-        code  = "proc means data=" + self.libref + '.' + self.table + dsopts[0] + " stackodsoutput n nmiss median mean std min p25 p50 p75 max;"
-        code += dsopts[1]+dsopts[2]+"run;"
-
-        if self.sas.nosub:
-            print(code)
-            return
-
-        ll = self._is_valid()
-
-        if self.results.upper() == 'PANDAS':
-            code = "proc means data=%s.%s %s stackodsoutput n nmiss median mean std min p25 p50 p75 max; %s ods output Summary=work._summary; run;" % (
-                self.libref, self.table, dsopts[0], dsopts[1]+dsopts[2])
-            return self._returnPD(code, '_summary')
-        else:
-            if self.HTML:
-               if not ll:
-                  ll = self.sas._io.submit(code)
-               if not self.sas.batch:
-                  DISPLAY(HTML(ll['LST']))
-               else:
-                  return ll
-            else:
-               if not ll:
-                  ll = self.sas._io.submit(code, "text")
-               if not self.sas.batch:
-                  print(ll['LST'])
-               else:
-                  return ll
-
-    def impute(self, vars: dict, replace: bool = False, prefix: str = 'imp_', out: 'SASdata' = None) -> 'SASdata':
-        """
-        Imputes missing values for a SASdata object.
-
-        :param vars: a dictionary in the form of {'varname':'impute type'} or {'impute type':'[var1, var2]'}
-        :param replace:
-        :param prefix:
-        :param out:
-        :return:
-        """
-        outstr = ''
-        if out:
-            if isinstance(out, str):
-                fn = out.partition('.')
-                if fn[1] == '.':
-                    out_libref = fn[0]
-                    out_table = fn[2]
-                else:
-                    out_libref = ''
-                    out_table = fn[0]
-            else:
-                out_libref = out.libref
-                out_table = out.table
-            outstr = "out=%s.%s" % (out_libref, out_table)
-
-        else:
-            out_table = self.table
-            out_libref = self.libref
-
-        # get list of variables and types
-        varcode = "data _null_; d = open('" + self.libref + "." + self.table + "');\n"
-        varcode += "nvars = attrn(d, 'NVARS');\n"
-        varcode += "vn='VARNUMS='; vl='VARLIST='; vt='VARTYPE=';\n"
-        varcode += "put vn nvars; put vl;\n"
-        varcode += "do i = 1 to nvars; var = varname(d, i); put var; end;\n"
-        varcode += "put vt;\n"
-        varcode += "do i = 1 to nvars; var = vartype(d, i); put var; end;\n"
-        varcode += "run;"
-        print(varcode)
-        ll = self.sas._io.submit(varcode, "text")
-        l2 = ll['LOG'].rpartition("VARNUMS= ")
-        l2 = l2[2].partition("\n")
-        nvars = int(float(l2[0]))
-        l2 = l2[2].partition("\n")
-        varlist = l2[2].upper().split("\n", nvars)
-        del varlist[nvars]
-        l2 = l2[2].partition("VARTYPE=")
-        l2 = l2[2].partition("\n")
-        vartype = l2[2].split("\n", nvars)
-        del vartype[nvars]
-        varListType = dict(zip(varlist, vartype))
-
-        # process vars dictionary to generate code
-        ## setup default statements
-        sql = "proc sql;\n  select\n"
-        sqlsel = ' %s(%s),\n'
-        sqlinto = ' into\n'
-        if len(out_libref)>0 :
-            ds1 = "data " + out_libref + "." + out_table + "; set " + self.libref + "." + self.table + self._dsopts() + ";\n"
-        else:
-            ds1 = "data " + out_table + "; set " + self.libref + "." + self.table + self._dsopts() + ";\n"
-        dsmiss = 'if missing({0}) then {1} = {2};\n'
-        if replace:
-            dsmiss = prefix+'{1} = {0}; if missing({0}) then %s{1} = {2};\n' % prefix
-
-        modesql = ''
-        modeq = "proc sql outobs=1;\n  select %s, count(*) as freq into :imp_mode_%s, :imp_mode_freq\n"
-        modeq += "  from %s where %s is not null group by %s order by freq desc, %s;\nquit;\n"
-
-        # pop the values key because it needs special treatment
-        contantValues = vars.pop('value', None)
-        if contantValues is not None:
-            if not all(isinstance(x, tuple) for x in contantValues):
-                raise SyntaxError("The elements in the 'value' key must be tuples")
-            for t in contantValues:
-                if varListType.get(t[0].upper()) == "N":
-                    ds1 += dsmiss.format((t[0], t[0], t[1]))
-                else:
-                    ds1 += dsmiss.format(t[0], t[0], '"' + str(t[1]) + '"')
-        for key, values in vars.items():
-            if key.lower() in ['midrange', 'random']:
-                for v in values:
-                    sql += sqlsel % ('max', v)
-                    sql += sqlsel % ('min', v)
-                    sqlinto += ' :imp_max_' + v + ',\n'
-                    sqlinto += ' :imp_min_' + v + ',\n'
-                    if key.lower() == 'midrange':
-                        ds1 += dsmiss.format(v, v, '(&imp_min_' + v + '.' + ' + ' + '&imp_max_' + v + '.' + ') / 2')
-                    elif key.lower() == 'random':
-                        # random * (max - min) + min
-                        ds1 += dsmiss.format(v, v, '(&imp_max_' + v + '.' + ' - ' + '&imp_min_' + v + '.' + ') * ranuni(0)' + '+ &imp_min_' + v + '.')
-                    else:
-                        raise SyntaxError("This should not happen!!!!")
-            else:
-                for v in values:
-                    sql += sqlsel % (key, v)
-                    sqlinto += ' :imp_' + v + ',\n'
-                    if key.lower == 'mode':
-                        modesql += modeq % (v, v, self.libref + "." + self.table + self._dsopts() , v, v, v)
-                    if varListType.get(v.upper()) == "N":
-                        ds1 += dsmiss.format(v, v, '&imp_' + v + '.')
-                    else:
-                        ds1 += dsmiss.format(v, v, '"&imp_' + v + '."')
-
-        if len(sql) > 20:
-            sql = sql.rstrip(', \n') + '\n' + sqlinto.rstrip(', \n') + '\n  from ' + self.libref + '.' + self.table + self._dsopts() + ';\nquit;\n'
-        else:
-            sql = ''
-        ds1 += 'run;\n'
-
-        if self.sas.nosub:
-            print(modesql + sql + ds1)
-            return None
-        ll = self.sas.submit(modesql + sql + ds1)
-        return self.sas.sasdata(out_table, libref=out_libref, results=self.results, dsopts=self._dsopts())
-
-    def sort(self, by: str, out: object = '', **kwargs) -> 'SASdata':
-        """
-        Sort the SAS Data Set
-
-        :param by: REQUIRED variable to sort by (BY <DESCENDING> variable-1 <<DESCENDING> variable-2 ...>;)
-        :param out: OPTIONAL takes either a string 'libref.table' or 'table' which will go to WORK or USER
-            if assigned or a sas data object'' will sort in place if allowed
-        :param kwargs:
-        :return: SASdata object if out= not specified, or a new SASdata object for out= when specified
-
-        :Example:
-
-        #. wkcars.sort('type')
-        #. wkcars2 = sas.sasdata('cars2')
-        #. wkcars.sort('cylinders', wkcars2)
-        #. cars2=cars.sort('DESCENDING origin', out='foobar')
-        #. cars.sort('type').head()
-        #. stat_results = stat.reg(model='horsepower = Cylinders EngineSize', by='type', data=wkcars.sort('type'))
-        #. stat_results2 = stat.reg(model='horsepower = Cylinders EngineSize', by='type', data=wkcars.sort('type','work.cars'))
-        """
-        outstr = ''
-        options = ''
-        if out:
-            if isinstance(out, str):
-                fn = out.partition('.')
-                if fn[1] == '.':
-                    libref = fn[0]
-                    table = fn[2]
-                    outstr = "out=%s.%s" % (libref, table)
-                else:
-                    libref = ''
-                    table = fn[0]
-                    outstr = "out=" + table
-            else:
-                libref = out.libref
-                table = out.table
-                outstr = "out=%s.%s" % (out.libref, out.table)
-
-        if 'options' in kwargs:
-            options = kwargs['options']
-
-        code = "proc sort data=%s.%s%s %s %s ;\n" % (self.libref, self.table, self._dsopts(), outstr, options)
-        code += "by %s;" % by
-        code += "run\n;"
-        runcode = True
-        if self.sas.nosub:
-            print(code)
-            runcode = False
-
-        ll = self._is_valid()
-        if ll:
-            runcode = False
-        if runcode:
-            ll = self.sas.submit(code, "text")
-            elog = []
-            for line in ll['LOG'].splitlines():
-                if line.startswith('ERROR'):
-                    elog.append(line)
-            if len(elog):
-                raise RuntimeError("\n".join(elog))
-        if out:
-            if not isinstance(out, str):
-                return out
-            else:
-                return self.sas.sasdata(table, libref, self.results)
-        else:
-            return self
-
-    def assessModel(self, target: str, prediction: str, nominal: bool = True, event: str = '', **kwargs):
-        """
-        This method will calculate assessment measures using the SAS AA_Model_Eval Macro used for SAS Enterprise Miner.
-        Not all datasets can be assessed. This is designed for scored data that includes a target and prediction columns
-        TODO: add code example of build, score, and then assess
-
-        :param target: string that represents the target variable in the data
-        :param prediction: string that represents the numeric prediction column in the data. For nominal targets this should a probability between (0,1).
-        :param nominal: boolean to indicate if the Target Variable is nominal because the assessment measures are different.
-        :param event: string which indicates which value of the nominal target variable is the event vs non-event
-        :param kwargs:
-        :return: SAS result object
-        """
-        # submit autocall macro
-        self.sas.submit("%aamodel;")
-        objtype = "datastep"
-        objname = '{s:{c}^{n}}'.format(s=self.table[:3], n=3,
-                                       c='_') + self.sas._objcnt()  # translate to a libname so needs to be less than 8
-        code = "%macro proccall(d);\n"
-
-        # build parameters
-        score_table = str(self.libref + '.' + self.table)
-        binstats = str(objname + '.' + "ASSESSMENTSTATISTICS")
-        out = str(objname + '.' + "ASSESSMENTBINSTATISTICS")
-        level = 'interval'
-        # var = 'P_' + target
-        if nominal:
-            level = 'class'
-            # the user didn't specify the event for a nominal Give them the possible choices
-            try:
-                if len(event) < 1:
-                    raise Exception(event)
-            except Exception:
-                print("No event was specified for a nominal target. Here are possible options:\n")
-                event_code = "proc hpdmdb data=%s.%s %s classout=work._DMDBCLASSTARGET(keep=name nraw craw level frequency nmisspercent);" % (
-                    self.libref, self.table, self._dsopts())
-                event_code += "\nclass %s ; \nrun;" % target
-                event_code += "data _null_; set work._DMDBCLASSTARGET; where ^(NRAW eq . and CRAW eq '') and lowcase(name)=lowcase('%s');" % target
-                ec = self.sas._io.submit(event_code)
-                HTML(ec['LST'])
-                # TODO: Finish output of the list of nominals variables
-
-        if nominal:
-            code += "%%aa_model_eval(DATA=%s%s, TARGET=%s, VAR=%s, level=%s, BINSTATS=%s, bins=100, out=%s,  EVENT=%s);" \
-                    % (score_table, self._dsopts(), target, prediction, level, binstats, out, event)
-        else:
-            code += "%%aa_model_eval(DATA=%s%s, TARGET=%s, VAR=%s, level=%s, BINSTATS=%s, bins=100, out=%s);" \
-                    % (score_table, self._dsopts(), target, prediction, level, binstats, out)
-        rename_char = """
-        data {0};
-            set {0};
-            if level in ("INTERVAL", "INT") then do;
-                rename  _sse_ = SumSquaredError
-                        _div_ = Divsor
-                        _ASE_ = AverageSquaredError
-                        _RASE_ = RootAverageSquaredError
-                        _MEANP_ = MeanPredictionValue
-                        _STDP_ = StandardDeviationPrediction
-                        _CVP_ = CoefficientVariationPrediction;
-            end;
-            else do;
-                rename  CR = MaxClassificationRate
-                        KSCut = KSCutOff
-                        CRDEPTH =  MaxClassificationDepth
-                        MDepth = MedianClassificationDepth
-                        MCut  = MedianEventDetectionCutOff
-                        CCut = ClassificationCutOff
-                        _misc_ = MisClassificationRate;
-            end;
-        run;
-        """
-        code += rename_char.format(binstats)
-        if nominal:
-            # TODO: add graphics code here to return to the SAS results object
-            graphics ="""
-            ODS PROCLABEL='ERRORPLOT' ;
-            proc sgplot data={0};
-                title "Error and Correct rate by Depth";
-                series x=depth y=correct_rate;
-                series x=depth y=error_rate;
-                yaxis label="Percentage" grid;
-            run;
-            /* roc chart */
-            ODS PROCLABEL='ROCPLOT' ;
-
-            proc sgplot data={0};
-                title "ROC Curve";
-                series x=one_minus_specificity y=sensitivity;
-                yaxis grid;
-            run;
-            /* Lift and Cumulative Lift */
-            ODS PROCLABEL='LIFTPLOT' ;
-            proc sgplot data={0};
-                Title "Lift and Cumulative Lift";
-                series x=depth y=c_lift;
-                series x=depth y=lift;
-                yaxis grid;
-            run;
-            """
-            code += graphics.format(out)
-        code += "run; quit; %mend;\n"
-        code += "%%mangobj(%s,%s,%s);" % (objname, objtype, self.table)
-
-        #code += "%%mangobj(%s,%s,%s);" % (objname, objtype, self.table)
-        #code += "run; quit; %mend;\n"
-
-        # Debug block
-
-        #debug={'name': name,
-        #       'score_table': score_table,
-        #       'target': target,
-        #       'var': var,
-        #       'nominals': nominals,
-        #       'level': level,
-        #       'binstats': binstats,
-        #       'out':out}
-        #print(debug.items())
-
-        if self.sas.nosub:
-            print(code)
-            return
-
-        ll = self.sas.submit(code, 'text')
-        obj1 = SASProcCommons._objectmethods(self, objname)
-        return SASresults(obj1, self.sas, objname, self.sas.nosub, ll['LOG'])
-
-    def to_csv(self, file: str, opts: dict = None) -> str:
-        """
-        This method will export a SAS Data Set to a file in CSV format.
-
-        :param file: the OS filesystem path of the file to be created (exported from this SAS Data Set)
-        :return:
-        """
-        opts = opts if opts is not None else {}
-        ll = self._is_valid()
-        if ll:
-            if not self.sas.batch:
-                print(ll['LOG'])
-            else:
-                return ll
-        else:
-            return self.sas.write_csv(file, self.table, self.libref, self.dsopts, opts)
-
-    def score(self, file: str = '', code: str = '', out: 'SASdata' = None) -> 'SASdata':
-        """
-        This method is meant to update a SAS Data object with a model score file.
-
-        :param file: a file reference to the SAS score code
-        :param code: a string of the valid SAS score code
-        :param out: Where to the write the file. Defaults to update in place
-        :return: The Scored SAS Data object.
-        """
-        if out is not None:
-            outTable = out.table
-            outLibref = out.libref
-        else:
-            outTable = self.table
-            outLibref = self.libref
-        codestr = code
-        code = "data %s.%s%s;" % (outLibref, outTable, self._dsopts())
-        code += "set %s.%s%s;" % (self.libref, self.table, self._dsopts())
-        if len(file)>0:
-            code += '%%include "%s";' % file
-        else:
-            code += "%s;" %codestr
-        code += "run;"
-
-        if self.sas.nosub:
-            print(code)
-            return
-
-        ll = self._is_valid()
-        if not ll:
-            html = self.HTML
-            self.HTML = 1
-            ll = self.sas._io.submit(code)
-            self.HTML = html
-        if not self.sas.batch:
-            DISPLAY(HTML(ll['LST']))
-        else:
-            return ll
-
-    def to_frame(self, **kwargs) -> 'pd.DataFrame':
-        """
-        Export this SAS Data Set to a Pandas Data Frame
-
-        :param kwargs:
-        :return: Pandas data frame
-        :rtype: 'pd.DataFrame'
-        """
-        return self.to_df(**kwargs)
-
-    def to_df(self, method: str = 'MEMORY', **kwargs) -> 'pd.DataFrame':
-        """
-        Export this SAS Data Set to a Pandas Data Frame
-
-        :param method: defaults to MEMORY; the original method. CSV is the other choice which uses an intermediary csv file; faster for large data
-        :param kwargs:
-        :return: Pandas data frame
-        """
-        ll = self._is_valid()
-        if ll:
-            print(ll['LOG'])
-            return None
-        else:
-            return self.sas.sasdata2dataframe(self.table, self.libref, self.dsopts, method, **kwargs)
-
-    def to_df_CSV(self, tempfile: str=None, tempkeep: bool=False, **kwargs) -> 'pd.DataFrame':
-        """
-        Export this SAS Data Set to a Pandas Data Frame via CSV file
-
-        :param tempfile: [optional] an OS path for a file to use for the local CSV file; default it a temporary file that's cleaned up
-        :param tempkeep: if you specify your own file to use with tempfile=, this controls whether it's cleaned up after using it
-        :param kwargs:
-        :return: Pandas data frame
-        :rtype: 'pd.DataFrame'
-        """
-        return self.to_df(method='CSV', tempfile=tempfile, tempkeep=tempkeep, **kwargs)
-
-    def heatmap(self, x: str, y: str, options: str = '', title: str = '',
-                label: str = '') -> object:
-        """
-        Documentation link: http://support.sas.com/documentation/cdl/en/grstatproc/67909/HTML/default/viewer.htm#n0w12m4cn1j5c6n12ak64u1rys4w.htm
-
-        :param x: x variable
-        :param y: y variable
-        :param options: display options (string)
-        :param title: graph title
-        :param label:
-        :return:
-        """
-        code = "proc sgplot data=%s.%s %s;" % (self.libref, self.table, self._dsopts())
-        if len(options):
-            code += "\n\theatmap x=%s y=%s / %s;" % (x, y, options)
-        else:
-            code += "\n\theatmap x=%s y=%s;" % (x, y)
-
-        if len(label) > 0:
-            code += " LegendLABEL='" + label + "'"
-        code += ";\n"
-        if len(title) > 0:
-            code += "\ttitle '%s';\n" % title
-        code += "run;\ntitle;"
-
-        if self.sas.nosub:
-            print(code)
-            return
-
-        ll = self._is_valid()
-        if not ll:
-            html = self.HTML
-            self.HTML = 1
-            ll = self.sas._io.submit(code)
-            self.HTML = html
-        if not self.sas.batch:
-            DISPLAY(HTML(ll['LST']))
-        else:
-            return ll
-
-    def hist(self, var: str, title: str = '',
-             label: str = '') -> object:
-        """
-        This method requires a numeric column (use the contents method to see column types) and generates a histogram.
-
-        :param var: the NUMERIC variable (column) you want to plot
-        :param title: an optional Title for the chart
-        :param label: LegendLABEL= value for sgplot
-        :return:
-        """
-        code = "proc sgplot data=" + self.libref + '.' + self.table + self._dsopts()
-        code += ";\n\thistogram " + var + " / scale=count"
-        if len(label) > 0:
-            code += " LegendLABEL='" + label + "'"
-        code += ";\n"
-        if len(title) > 0:
-            code += '\ttitle "' + title + '";\n'
-        code += "\tdensity " + var + ';\nrun;\n' + 'title;'
-
-        if self.sas.nosub:
-            print(code)
-            return
-
-        ll = self._is_valid()
-        if not ll:
-            html = self.HTML
-            self.HTML = 1
-            ll = self.sas._io.submit(code)
-            self.HTML = html
-        if not self.sas.batch:
-            DISPLAY(HTML(ll['LST']))
-        else:
-            return ll
-
-    def top(self, var: str, n: int = 10, order: str = 'freq', title: str = '') -> object:
-        """
-        Return the most commonly occuring items (levels)
-
-        :param var: the CHAR variable (column) you want to count
-        :param n: the top N to be displayed (defaults to 10)
-        :param order: default to most common use order='data' to get then in alphbetic order
-        :param title: an optional Title for the chart
-        :return: Data Table
-        """
-        code = "proc freq data=%s.%s %s order=%s noprint;" % (self.libref, self.table, self._dsopts(), order)
-        code += "\n\ttables %s / out=tmpFreqOut;" % var
-        code += "\nrun;"
-        if len(title) > 0:
-            code += '\ttitle "' + title + '";\n'
-        code += "proc print data=tmpFreqOut(obs=%s); \nrun;" % n
-        code += 'title;'
-
-        if self.sas.nosub:
-            print(code)
-            return
-
-        ll = self._is_valid()
-        if self.results.upper() == 'PANDAS':
-            code = "proc freq data=%s.%s%s order=%s noprint;" % (self.libref, self.table, self._dsopts(), order)
-            code += "\n\ttables %s / out=tmpFreqOut;" % var
-            code += "\nrun;"
-            code += "\ndata tmpFreqOut; set tmpFreqOut(obs=%s); run;" % n
-            return self._returnPD(code, 'tmpFreqOut')
-        else:
-            if self.HTML:
-                if not ll:
-                    ll = self.sas._io.submit(code)
-                if not self.sas.batch:
-                    DISPLAY(HTML(ll['LST']))
-                else:
-                    return ll
-            else:
-                if not ll:
-                    ll = self.sas._io.submit(code, "text")
-                if not self.sas.batch:
-                    print(ll['LST'])
-                else:
-                    return ll
-
-    def bar(self, var: str, title: str = '', label: str = '') -> object:
-        """
-        This method requires a character column (use the contents method to see column types)
-        and generates a bar chart.
-
-        :param var: the CHAR variable (column) you want to plot
-        :param title: an optional title for the chart
-        :param label: LegendLABEL= value for sgplot
-        :return: graphic plot
-        """
-        code = "proc sgplot data=" + self.libref + '.' + self.table + self._dsopts()
-        code += ";\n\tvbar " + var 
-        if len(label) > 0:
-            code += " / LegendLABEL='" + label + "'"
-        code += ";\n"
-        if len(title) > 0:
-            code += '\ttitle "' + title + '";\n'
-        code += 'run;\ntitle;'
-
-        if self.sas.nosub:
-            print(code)
-            return
-
-        ll = self._is_valid()
-        if not ll:
-            html = self.HTML
-            self.HTML = 1
-            ll = self.sas._io.submit(code)
-            self.HTML = html
-        if not self.sas.batch:
-            DISPLAY(HTML(ll['LST']))
-        else:
-            return ll
-
-    def series(self, x: str, y: list, title: str = '') -> object:
-        """
-        This method plots a series of x,y coordinates. You can provide a list of y columns for multiple line plots.
-
-        :param x: the x axis variable; generally a time or continuous variable.
-        :param y: the y axis variable(s), you can specify a single column or a list of columns
-        :param title: an optional Title for the chart
-        :return: graph object
-        """
-
-        code = "proc sgplot data=" + self.libref + '.' + self.table + self._dsopts() + ";\n"
-        if len(title) > 0:
-            code += '\ttitle "' + title + '";\n'
-
-        if isinstance(y, list):
-            num = len(y)
-        else:
-            num = 1
-            y = [y]
-
-        for i in range(num):
-            code += "\tseries x=" + x + " y=" + y[i] + ";\n"
-
-        code += 'run;\n' + 'title;'
-
-        if self.sas.nosub:
-            print(code)
-            return
-
-        ll = self._is_valid()
-        if not ll:
-            html = self.HTML
-            self.HTML = 1
-            ll = self.sas._io.submit(code)
-            self.HTML = html
-        if not self.sas.batch:
-            DISPLAY(HTML(ll['LST']))
-        else:
-            return ll
-
-    def scatter(self, x: str, y: list, title: str = '') -> object:
-        """
-        This method plots a scatter of x,y coordinates. You can provide a list of y columns for multiple line plots.
-
-        :param x: the x axis variable; generally a time or continuous variable.
-        :param y: the y axis variable(s), you can specify a single column or a list of columns
-        :param title: an optional Title for the chart
-        :return: graph object
-        """
-
-        code = "proc sgplot data=" + self.libref + '.' + self.table + self._dsopts() + ";\n"
-        if len(title) > 0:
-            code += '\ttitle "' + title + '";\n'
-
-        if isinstance(y, list):
-            num = len(y)
-        else:
-            num = 1
-            y = [y]
-
-        for i in range(num):
-            code += "\tscatter x=" + x + " y=" + y[i] + ";\n"
-
-        code += 'run;\n' + 'title;'
-
-        if self.sas.nosub:
-            print(code)
-            return
-
-        ll = self._is_valid()
-        if not ll:
-            html = self.HTML
-            self.HTML = 1
-            ll = self.sas._io.submit(code)
-            self.HTML = html
-        if not self.sas.batch:
-            DISPLAY(HTML(ll['LST']))
-        else:
-            return ll
-
-
->>>>>>> 49250149
 if __name__ == "__main__":
     startsas()
 
