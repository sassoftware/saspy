--- conflicted
+++ resolved
@@ -340,13 +340,10 @@
                 raise SASIONotSupportedError(self.sascfg.mode, alts=['IOM'])
         elif self.sascfg.mode == 'IOM':
             self._io = SASsessionIOM(sascfgname=self.sascfg.name, sb=self, **kwargs)
-<<<<<<< HEAD
         elif self.sascfg.mode == 'COM':
             self._io = SASSessionCOM(sascfgname=self.sascfg.name, sb=self, **kwargs)
-=======
         elif self.sascfg.mode == 'HTTP':
             self._io = SASsessionHTTP(sascfgname=self.sascfg.name, sb=self, **kwargs)
->>>>>>> cb4e5ec1
 
         sysvars = """options nosource;
             %put WORKPATH=%sysfunc(pathname(work));
