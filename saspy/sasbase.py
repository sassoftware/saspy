#
# Copyright SAS Institute
#
#  Licensed under the Apache License, Version 2.0 (the License);
#  you may not use this file except in compliance with the License.
#  You may obtain a copy of the License at
#
#      http://www.apache.org/licenses/LICENSE-2.0
#
#  Unless required by applicable law or agreed to in writing, software
#  distributed under the License is distributed on an "AS IS" BASIS,
#  WITHOUT WARRANTIES OR CONDITIONS OF ANY KIND, either express or implied.
#  See the License for the specific language governing permissions and
#  limitations under the License.
#
#
#
# This module is designed to connect to SAS from python, providing a natural python style interface.
# it provides base functionality, data access and processing, and includes analytics and ODS results.
# There is a sample configuration file named sascfg in the saspy package showing how to configure connections
# to SAS. Currently supported methods are STDIO, connecting to a local (same machine) Linux SAS using
# stdio methods (fork, exec, and pipes). The is also support for running STDIO over SSH, which can
# connect to a remote linux SAS via passwordless ssh. The ssh method cannot currently support interrupt
# handling, as the local STDIO method can. An interrupt on this method can only terminate the SAS process;
# you'll be prompted to terminate or wait for completion. The third method is HTTP, which can connect
# to SAS Viya via the Compute Service, a restful micro service in the Viya system.
#
# Each of these connection methods (access methods) are handled by their own IO module. This main
# module determines which IO module to use based upon the configuration chosen at runtime. More
# IO modules can be seamlessly plugged in, if needed, in the future.
#
# The expected use is to simply import this package and establish a SAS session, then use the methods:
#~
# import saspy
# sas = saspy.SASsession()
# sas.[have_at_it]()
#

# so the doc will generate for df methods
try:
    import pandas
except Exception as e:
    pass

import os
import sys
import datetime
import getpass
import importlib
import re
import shutil
import tempfile
import typing

from saspy.sasiostdio import SASsessionSTDIO
from saspy.sasioiom import SASsessionIOM
from saspy.sasiohttp import SASsessionHTTP
from saspy.sasiocom import SASSessionCOM

from saspy.sasdata import SASdata
from saspy.sasml import SASml
from saspy.sasets import SASets
from saspy.sasqc import SASqc
from saspy.sasstat import SASstat
from saspy.sasutil import SASutil
from saspy.sasViyaML import SASViyaML

from saspy.sasexceptions import (SASIONotSupportedError, SASConfigNotValidError,
                                 SASConfigNotFoundError)

_cfgfile_cnt = 0

try:
    from IPython.display import HTML
    from IPython.display import display as DISPLAY
except ImportError:
    def DISPLAY(x):
        print(x)


    def HTML(x):
        return "IPython didn't import. Can't render HTML"


def zepDISPLAY(x):
    print(x)


def zepHTML(x):
    return ("%html " + x)


def dbDISPLAY(x):
    displayHTML(x)


def dbHTML(x):
    return (x)


def list_configs() -> list:
    cfg = []
    sp = []
    sp[:] = sys.path
    sp[0] = os.path.abspath(sp[0])
    sp.insert(1, os.path.expanduser('~/.config/saspy'))
    sp.insert(0, __file__.rsplit(os.sep + 'sasbase.py')[0])

    for dir in sp:
        f1 = dir + os.sep + 'sascfg_personal.py'
        if os.path.isfile(f1):
            cfg.append(f1)

    if len(cfg) == 0:
        f1 = __file__.rsplit('sasbase.py')[0] + 'sascfg.py'
        if os.path.isfile(f1):
            cfg.append(f1)

    return cfg


class SASconfig(object):
    """
    This object is not intended to be used directly. Instantiate a SASsession object instead
    """
    DOTCONFIG = '~/.config/saspy/'

    def __init__(self, **kwargs):
        self._kernel = kwargs.get('kernel', None)
        self.valid = True
        self.mode = ''
        self.origin = ''
        configs = []

        try:
            import pandas
            self.pandas = None
        except Exception as e:
            self.pandas = e

        SAScfg = self._find_config(cfg_override=kwargs.get('cfgfile'))
        self.SAScfg = SAScfg

        # Get Config options. Fallback to empty dict.
        self.cfgopts = getattr(SAScfg, "SAS_config_options", {})

        # See if we don't want to allow prompting in this environment
        prompt = self.cfgopts.get('prompt', True)
        self.prompt = kwargs.get('prompt', prompt)

        # In lock down mode, don't allow runtime overrides of option values from the config file.
        lock = self.cfgopts.get('lock_down', True)

        # Get Config names. Fallback to empty list.
        configs = getattr(SAScfg, "SAS_config_names", [])

        cfgname = kwargs.get('cfgname', '')

        if len(cfgname) == 0:
            if len(configs) == 0:
                raise SASConfigNotValidError(cfgname, msg='No SAS_config_names found in saspy.sascfg')
            else:
                if len(configs) == 1:
                    cfgname = configs[0]
                    if self._kernel is None:
                        print("Using SAS Config named: " + cfgname)
                else:
                    cfgname = self._prompt(
                        "Please enter the name of the SAS Config you wish to run. Available Configs are: " +
                        str(configs) + " ")

        while cfgname not in configs:
            cfgname = self._prompt(
                "The SAS Config name specified was not found. Please enter the SAS Config you wish to use. Available Configs are: " +
                str(configs) + " ")
            if cfgname is None:
                raise RuntimeError("No SAS Config name provided.")

        self.name = cfgname
        cfg = getattr(SAScfg, cfgname)

        ip = cfg.get('ip')
        url = cfg.get('url')
        ssh = cfg.get('ssh')
        path = cfg.get('saspath')
        java = cfg.get('java')
        provider = cfg.get('provider')
        self.display = cfg.get('display', '')
        self.results = cfg.get('results')
        self.autoexec = cfg.get('autoexec')

        indisplay = kwargs.get('display', '')
        if len(indisplay) > 0:
            if lock and len(self.display):
                print("Parameter 'display' passed to SAS_session was ignored due to configuration restriction.")
            else:
                self.display = indisplay
        if self.display == '':
            self.display = 'jupyter'
        else:
            if self.display.lower() not in ['zeppelin', 'jupyter', 'databricks']:
                print("Invalid value specified for 'display'. Using the default of 'jupyter'")
                self.display = 'jupyter'

        if self.display.lower() == 'zeppelin':
            self.DISPLAY = zepDISPLAY
            self.HTML = zepHTML
        elif self.display.lower() == 'databricks':
            self.DISPLAY = dbDISPLAY
            self.HTML = dbHTML
        else:
            self.DISPLAY = DISPLAY
            self.HTML = HTML

        inautoexec = kwargs.get('autoexec', None)
        if inautoexec:
            if lock and self.autoexec is not None:
                print("Parameter 'autoexec' passed to SAS_session was ignored due to configuration restriction.")
            else:
                self.autoexec = inautoexec

        inurl = kwargs.get('url', None)
        if inurl:
            if lock and url is not None:
                print("Parameter 'url' passed to SAS_session was ignored due to configuration restriction.")
            else:
                url = inurl

        inip = kwargs.get('ip', None)
        if inip:
            if lock and ip is not None:
                print("Parameter 'ip' passed to SAS_session was ignored due to configuration restriction.")
            else:
                ip = inip

        inssh = kwargs.get('ssh', None)
        if inssh:
            if lock and ssh is not None:
                print("Parameter 'ssh' passed to SAS_session was ignored due to configuration restriction.")
            else:
                ssh = inssh

        insaspath = kwargs.get('saspath', None)
        if insaspath:
            if lock and path is not None:
                print("Parameter 'saspath' passed to SAS_session was ignored due to configuration restriction.")
            else:
                path = insaspath

        injava = kwargs.get('java', None)
        if injava:
            if lock and java is not None:
                print("Parameter 'java' passed to SAS_session was ignored due to configuration restriction.")
            else:
                java = injava

        inprov = kwargs.get('provider', None)
        if inprov:
            if lock and provider is not None:
                print("Parameter 'provider' passed to SAS_session was ignored due to configuration restriction.")
            else:
                provider = inprov

        if java is not None:
            self.mode = 'IOM'
        elif url is not None:
            self.mode = 'HTTP'
        elif ip is not None:
            self.mode = 'HTTP'
        elif ssh is not None:
            self.mode = 'SSH'
        elif provider is not None:
            self.mode = 'COM'
        elif path is not None:
            self.mode = 'STDIO'
        else:
            raise SASConfigNotValidError(cfgname)

    def _find_config(self, cfg_override: str = None):
        """
        Locate the user's preferred configuration file if possible, falling
        back through a hierarchy of configuration file locations. The heirarchy
        is as follows:
            1. If a `cfgfile` param is provided to `sas.SASsession()`, use this
               configuration or nothing else. If the configuration path is
               invalid, raise an exception.
            2. If no `cfgfile` param is provided, use existing behavior of global
               "personal" config in the saspy library path.
            3. If no gloabl "personal" file found search for a "personal" config
               in the local scope (`sys.path[0]`). This is mainly to support a
               local project config that differs from a more general one.
            4. If no config file is found locally, search for a "personal"
               config in the user's $HOME/.config/saspy directory.
            5. Finally, fall back to the standard `sascfg.py` file in the
               library path, then further doen the rest of the path.
        :option cfg_override: The provided `cfgfile` param to `sas.SASsession()`
        :return [module]:
        """
        if cfg_override is not None:
            # Option 1
            #
            # This is the config file override import method, which copies a
            # given config file to a temp location and imports. This method
            # can be significantly cleaner if using the builtin importlib
            # functions, but we must support Python versions <= 3.4 (all EOL).
            cfg_expand = os.path.expanduser(cfg_override)

            # Check file exists before proceeding
            if not os.path.exists(cfg_expand):
                raise SASConfigNotFoundError(cfg_expand)
            self.origin = cfg_expand

            global _cfgfile_cnt
            _cfgfile_cnt += 1
            tempdir = tempfile.TemporaryDirectory()
            tempname = "sascfg" + '%03d' % _cfgfile_cnt

            shutil.copyfile(cfg_expand, os.path.join(tempdir.name, tempname + '.py'))
            sys.path.append(tempdir.name)

            # import sascfgfile as SAScfg
            SAScfg = importlib.import_module(tempname)

            sys.path.remove(tempdir.name)
            tempdir.cleanup()

        else:
            # Options 2, 3, 4, 5
            # Insert saspy config folder behind any local configs but ahead of other
            # configurations on the system.
            cfg_path = os.path.expanduser(self.DOTCONFIG)
            sys.path.insert(1, cfg_path)

            mod_path = __file__.replace(os.sep + 'sasbase.py', '')
            sys.path.insert(0, mod_path)

            try:
                # Option 2, 3, 4
                import sascfg_personal as SAScfg
            except ImportError:
                # Option 5
                import sascfg as SAScfg
            finally:
                sys.path.remove(cfg_path)
                sys.path.remove(mod_path)
            self.origin = SAScfg.__spec__.origin

        return SAScfg

    def _prompt(self, prompt, pw=False):
        if self.prompt:
            if self._kernel is None:
                if not pw:
                    try:
                        return input(prompt)
                    except KeyboardInterrupt:
                        return None
                else:
                    try:
                        return getpass.getpass(prompt)
                    except KeyboardInterrupt:
                        return None
            else:
                try:
                    return self._kernel._input_request(prompt, self._kernel._parent_ident, self._kernel._parent_header,
                                                       password=pw)
                except KeyboardInterrupt:
                    return None
        else:
            return None


class SASsession():
    """
    **Overview**

    The SASsession object is the main object to instantiate and provides access to the rest of the functionality.
    Most of these parameters will be configured in the sascfg_personal.py configuration file.
    All of these parameters are documented more thoroughly in the configuration section of the saspy doc:
    https://sassoftware.github.io/saspy/install.html#configuration
    These are generally defined in the sascfg_personal.py file as opposed to being specified on the SASsession() invocation.

    Common parms for all access methods are:

    :param cfgname: the Configuration Definition to use - value in SAS_config_names List in the sascfg_personal.py file
    :param cfgfile: fully qualified file name of your sascfg_personal.py file, if it's not in the python search path
    :param kernel: None - internal use when running the SAS_kernel notebook
    :param results: Type of tabular results to return. default is 'Pandas', other options are 'HTML or 'TEXT'
    :param lrecl: An integer specifying the record length for transferring wide data sets from SAS to Data Frames.
    :param autoexec: A string of SAS code that will be submitted upon establishing a connection
    :param display: controls how to display html in differnet notebooks. default is jupyter.
           valid values are ['jupyter', 'zeppelin', 'databricks']
    :return: 'SASsession'
    :rtype: 'SASsession'

    And each access method has its own set of parameters.

    **STDIO**

    :param saspath: overrides saspath Dict entry of cfgname in sascfg_personal.py file
    :param options: overrides options Dict entry of cfgname in sascfg_personal.py file
    :param encoding: This is the python encoding value that matches the SAS session encoding

    **STDIO over SSH**

    and for running STDIO over passwordless ssh, add these required parameters

    :param ssh: full path of the ssh command; /usr/bin/ssh for instance
    :param host: host name of the remote machine
    :param identity: (Optional) path to a .ppk identity file to be used on the ssh -i parameter

    :param port: (Optional) The ssh port of the remote machine normally 22 (equivalent to invoking ssh with the -p option)
    :param tunnel: (Optional) Certain methods of saspy require opening a local port and accepting data streamed from the SAS instance.
    :param rtunnel: (Optional) Certain methods of saspy require opening a remote port and accepting data streamed to the SAS instance.

    **IOM**

    and for the IOM IO module to connect to SAS9 via Java IOM

    :param java: the path to the java executable to use
    :param iomhost: for remote IOM case, not local Windows] the resolvable host name, or ip to the IOM server to connect to
    :param iomport: for remote IOM case, not local Windows] the port IOM is listening on
    :param omruser: user id for remote IOM access
    :param omrpw: pw for user for remote IOM access
    :param encoding: This is the python encoding value that matches the SAS session encoding of the IOM server you are connecting to
    :param classpath: classpath to IOM client jars and saspyiom client jar.
    :param authkey: Key value for finding credentials in .authfile
    :param timeout: Timeout value for establishing connection to workspace server
    :param appserver: Appserver name of the workspace server to connect to
    :param sspi: Boolean for using IWA to connect to a workspace server configured to use IWA
    :param javaparms: for specifying java command line options if necessary
    :param logbufsz: see issue 266 for details on this. not needed normally
    :param reconuri: the uri (token) for connecting back to the workspace server after you've disconnected. \
                     not needed unless connecting back from a different Python process.

    **HTTP**

    and for the HTTP Access Method to to connect to SAS in Viya

    :param url: The URL to Viya, of the form: http[s]://host.identifier[:port]
    :param verify: Flag to have http try to verify the certificate or not
    :param client_id: [for SSO Viya configurations] client_id to use for authenticating to Viya (defaults to 'SASPy')
    :param client_secret: [for SSO Viya configurations] client_secret to use for authenticating to Viya (defaults to '')
    :param authcode: [for SSO Viya configurations] one time authorization code acquired via the SASLogon oauth servide \
           where the url to get the code would be [url]/SASLogon/oauth/authorize?client_id=[client_id]i&response_type=code \
           so perhapse: https://SAS.Viya.sas.com/SASLogon/oauth/authorize?client_id=SASPy&response_type=code
    :param authkey: Key value for finding credentials in .authfile
    :param user: userid for connecting to Viya (Not valid if Viya is configured for SSO - Single Sign On)
    :param pw: password for connecting to Viya (Not valid if Viya is configured for SSO - Single Sign On)
    :param context: The Compute Server Context to connect to
    :param options: SAS options to include when connecting
    :param encoding: [depecated] The Compute Service interface only works in UTF-8, regardless of the SAS encoding
    :param timeout: This is passed to the HTTPConnection (http.client) and has nothing to do with Viya or Compute
    :param ip: [deprecated] The resolvable host name, or IP address to the Viya (use url instead)
    :param port: [depecated] The port to use to connect to Viya (use url instead)
    :param ssl: [depecated] Boolean identifying whether to use HTTPS (ssl=True) or just HTTP (use url instead)

    **COM**

    and for IOM IO via COM

    :param iomhost: Resolvable host name or IP of the server
    :param iomport: Server port
    :param class_id: IOM workspace server class identifier
    :param provider: IOM provider
    :param authkey: Key value for finding credentials in .authfile
    :param encoding: This is the python encoding value that matches the SAS
                     session encoding of the IOM server
    :param omruser: User
    :param omrpw: Password


    **Common SASsession attributes**

    The values of the following attributes will be displayed if you submit a SASsession object.
    These can be referenced programmatically in you code. For the Booleans, you should use the provided methods to set them,
    or change their value. The others you should NOT change, for obvious reasons.

    - workpath - string containing the WORK libref?s filesystem path.
    - sasver - string of the SAS Version for the SAS server connected to
    - version - string of the saspy version you?re running
    - nosub - Boolean for current value of the teach_me_SAS() setting.
    - batch - Boolean for current value of the batch setting. use set_batch() to change value.
    - results - string showing current value of for session results setting. use set_results() to change value.
    - sascei - string for the SAS Session Encoding this SAS server is using
    - SASpid - The SAS processes id, or None if no SAS session connected

    Other attrritubes of the SASsession object that you may use for various purposes.

    - hostsep - simply a forward slash for linux systems and a backslash on windows clients; just for convenience
    - check_error_log - Boolean that identifies an ERROR has been found in the SASLOG. You should set this to False prior \
                 to running a saspy method that where you check it after. saspy does not reset it to False for you.
    - reconuri - the uri (token) for connecting back to the workspace server after you've disconnected. \
                 not needed unless connecting back from a different Python process; not the usual case.

    """
    # SAS Epoch: 1960-01-01
    SAS_EPOCH = datetime.datetime(1960, 1, 1)

    # def __init__(self, cfgname: str ='', kernel: 'SAS_kernel' =None, saspath :str ='', options: list =[]) -> 'SASsession':
    def __init__(self, **kwargs):
        self._loaded_macros = False
        self._obj_cnt = 0
        self.nosub = False
        self.sascfg = SASconfig(**kwargs)
        self.batch = False
        self.results = kwargs.get('results', self.sascfg.results)
        if not self.results:
            self.results = 'Pandas'
        if self.sascfg.pandas and self.results.lower() == 'pandas':
            self.results = 'HTML'
            print('Pandas module not available. Setting results to HTML')
        self.workpath = ''
        self.sasver = ''
        self.version = sys.modules['saspy'].__version__
        self.sascei = ''
        self.SASpid = None
        self.HTML_Style = "HTMLBlue"
        self.sas_date_fmts = sas_date_fmts
        self.sas_time_fmts = sas_time_fmts
        self.sas_datetime_fmts = sas_datetime_fmts
        self.DISPLAY = self.sascfg.DISPLAY
        self.HTML = self.sascfg.HTML
        self.logoffset = 0
        self.check_error_log = False

        if not self.sascfg.valid:
            self._io = None
            return

        if self.sascfg.mode in ['STDIO', 'SSH', '']:
            if os.name != 'nt' or self.sascfg.mode == 'SSH':
                self._io = SASsessionSTDIO(sascfgname=self.sascfg.name, sb=self, **kwargs)
            else:
                raise SASIONotSupportedError(self.sascfg.mode, alts=['IOM'])
        elif self.sascfg.mode == 'IOM':
            self._io = SASsessionIOM(sascfgname=self.sascfg.name, sb=self, **kwargs)
        elif self.sascfg.mode == 'COM':
            self._io = SASSessionCOM(sascfgname=self.sascfg.name, sb=self, **kwargs)
        elif self.sascfg.mode == 'HTTP':
            self._io = SASsessionHTTP(sascfgname=self.sascfg.name, sb=self, **kwargs)

        # gather some session info
        sysvars = "data _null_; length x $ 4096;"
        if self.sascfg.mode in ['STDIO', 'SSH', '']:
            sysvars += " file STDERR;"
        sysvars += """
               x = resolve('%sysfunc(pathname(work))');  put 'WORKPATH=' x 'WORKPATHEND=';
               x = resolve('&SYSENCODING');              put 'ENCODING=' x 'ENCODINGEND=';
               x = resolve('&SYSVLONG4');                put 'SYSVLONG=' x 'SYSVLONGEND=';
               x = resolve('&SYSJOBID');                 put 'SYSJOBID=' x 'SYSJOBIDEND=';
               x = resolve('&SYSSCP');                     put 'SYSSCP=' x 'SYSSCPEND=';
            run;
        """

        # Validating encoding is done next, so handle it not being set for
        # this one call
        enc = self._io.sascfg.encoding
        if enc == '':
            self._io.sascfg.encoding = 'utf_8'
        res = self._io.submit(sysvars, "text")['LOG']
        self._io.sascfg.encoding = enc

        vlist = res.rpartition('SYSSCP=')
        self.hostsep = vlist[2].partition(' SYSSCPEND=')[0]
        vlist = res.rpartition('SYSJOBID=')
        self.SASpid = vlist[2].partition(' SYSJOBIDEND=')[0]
        vlist = res.rpartition('SYSVLONG=')
        self.sasver = vlist[2].partition(' SYSVLONGEND=')[0]
        vlist = res.rpartition('ENCODING=')
        self.sascei = vlist[2].partition(' ENCODINGEND=')[0]
        vlist = res.rpartition('WORKPATH=')
        self.workpath = vlist[2].rpartition('WORKPATHEND=')[0].strip().replace('\n', '')

        # validate encoding
        if self.sascfg.mode != 'HTTP':
            try:
                self.pyenc = sas_encoding_mapping[self.sascei]
            except KeyError:
                print("Invalid response from SAS on inital submission. printing the SASLOG as diagnostic")
                print(self._io._log)
                raise

            if self.pyenc is not None:
                if self._io.sascfg.encoding != '':
                    if self._io.sascfg.encoding.lower() not in self.pyenc:
                        print("The encoding value provided doesn't match the SAS session encoding.")
                        print(
                            "SAS encoding is " + self.sascei + ". Specified encoding is " + self._io.sascfg.encoding + ".")
                        print("Using encoding " + self.pyenc[1] + " instead to avoid transcoding problems.")
                        self._io.sascfg.encoding = self.pyenc[1]
                        print(
                            "You can override this change, if you think you must, by changing the encoding attribute of the SASsession object, as follows.")
                        print(
                            """If you had 'sas = saspy.SASsession(), then submit: "sas._io.sascfg.encoding='override_encoding'" to change it.\n""")
                else:
                    self._io.sascfg.encoding = self.pyenc[1]
                    if self._io.sascfg.verbose:
                        print("No encoding value provided. Will try to determine the correct encoding.")
                        print("Setting encoding to " + self.pyenc[
                            1] + " based upon the SAS session encoding value of " + self.sascei + ".\n")
            else:
                print(
                    "The SAS session encoding for this session (" + self.sascei + ") doesn't have a known Python equivalent encoding.")
                if self._io.sascfg.encoding == '':
                    self._io.sascfg.encoding = 'utf_8'
                    print(
                        "Proceeding using the default encoding of 'utf_8', though you may encounter transcoding problems.\n")
                else:
                    print(
                        "Proceeding using the specified encoding of " + self._io.sascfg.encoding + ", though you may encounter transcoding problems.\n")
        else:
            self.pyenc = sas_encoding_mapping['utf-8']

        if self.hostsep == 'WIN':
            self.hostsep = '\\'
        else:
            self.hostsep = '/'
        self.workpath = self.workpath + self.hostsep

        if self.sascfg.autoexec:
            self._io.submit(self.sascfg.autoexec)

        # this is to support parsing the log to fring log records w/ 'ERROR' when diagnostic logging is enabled.
        # in thi scase the log can have prefix and/or suffix info so the 'regular' log data is in the middle, not left justified
        if self.sascfg.mode in ['STDIO', 'SSH', '']:
            ll = self._io.submit("""data _null_; file STDERR; put %upcase('col0REG='); 
                               data _null_; put %upcase('col0LOG=');run;""", results='text')
            regoff = len(ll['LOG'].rpartition('COL0REG=')[0].rpartition('\n')[2])
            logoff = len(ll['LOG'].rpartition('COL0LOG=')[0].rpartition('\n')[2])

            if regoff == 0 and logoff > 0:
                self.logoffset = logoff

        self._lastlog = self._io._log

    def __repr__(self):
        """
        Display info about this object
        :return [str]:
        """
        if self._io is None:
            pyenc = ''
            if self.sascfg.cfgopts.get('verbose', True):
                print("This SASsession object is not valid\n")
        else:
            pyenc = self._io.sascfg.encoding

        x = "Access Method         = %s\n" % self.sascfg.mode
        x += "SAS Config name       = %s\n" % self.sascfg.name
        x += "SAS Config file       = %s\n" % self.sascfg.origin
        x += "WORK Path             = %s\n" % self.workpath
        x += "SAS Version           = %s\n" % self.sasver
        x += "SASPy Version         = %s\n" % self.version
        x += "Teach me SAS          = %s\n" % str(self.nosub)
        x += "Batch                 = %s\n" % str(self.batch)
        x += "Results               = %s\n" % self.results
        x += "SAS Session Encoding  = %s\n" % self.sascei
        x += "Python Encoding value = %s\n" % pyenc
        x += "SAS process Pid value = %s\n" % self.SASpid
        x += "\n"

        return x

    def __del__(self):
        if getattr(self, '_io', None) is not None:
            return self._io.__del__()

    def _objcnt(self):
        self._obj_cnt += 1
        return '%04d' % self._obj_cnt

    def _startsas(self):
        return self._io._startsas()

    def endsas(self):
        """
        This method terminates the SAS session, shutting down the SAS process.
        """
        return self._endsas()

    def _endsas(self):
        self.SASpid = None
        if self._io:
            return self._io._endsas()

    def _getlog(self, **kwargs):
        return self._io._getlog(**kwargs)

    def _getlst(self, **kwargs):
        return self._io._getlst(**kwargs)

    def _getlsttxt(self, **kwargs):
        return self._io._getlsttxt(**kwargs)

    def _asubmit(self, code, results):
        if results == '':
            if self.results.upper() == 'PANDAS':
                results = 'HTML'
            else:
                results = self.results

        return self._io._asubmit(code, results)

    def submitLOG(self, code, results: str = '', prompt: dict = None, printto=False, **kwargs):
        '''
        This method is a convenience wrapper around the submit() method. It executes the submit then prints the LOG that was returned.
        '''
        print(self.submit(code, results, prompt, printto, **kwargs)['LOG'])

    def submitLST(self, code, results: str = '', prompt: dict = None, method: str = None, printto=False, **kwargs):
        '''
        This method is a convenience wrapper around the submit() method. It executes the submit then renders the LST that was returned,
        as either HTML or TEXT, depending upon results. The method= parameter allows you to adjust what gets returned to suit your needs.

           - listorlog  - this is the default as of V3.6.5. returns the LST, unless it's empty, then it returns the LOG instead \
                          (one or the other). Useful in case there's an ERROR.
           - listonly   - this was the default, and returns the LST (will be empty if no output was produced by what you submitted)
           - listandlog - as you might guess, this returns both. The LST followed by the LOG
           - logandlist - as you might guess, this returns both. The LOG followed by the LST
        '''
        if method is None:
            method = 'listorlog'

        if method.lower() not in ['listonly', 'listorlog', 'listandlog', 'logandlist']:
            print("The specified method is not valid. Using the default: 'listorlog'")
            method = 'listorlog'

        if results == '':
            if self.results.upper() == 'PANDAS':
                results = 'HTML'
            else:
                results = self.results

        ll = self.submit(code, results, prompt, printto, **kwargs)

        if results.upper() == 'HTML':
            if method.lower() == 'listonly':
                self.DISPLAY(self.HTML(ll['LST']))
            elif method.lower() == 'listorlog':
                if len(ll['LST']) > 0:
                    self.DISPLAY(self.HTML(ll['LST']))
                else:
                    self.DISPLAY(self.HTML("<pre>" + ll['LOG'] + "</pre>"))
            elif method.lower() == 'listandlog':
                self.DISPLAY(self.HTML(ll['LST'] + "\n<pre>" + ll['LOG'] + "</pre>"))
            else:
                self.DISPLAY(self.HTML("<pre>" + ll['LOG'] + "\n</pre>" + ll['LST']))
        else:
            if method.lower() == 'listonly':
                print(ll['LST'])
            elif method.lower() == 'listorlog':
                if len(ll['LST']) > 0:
                    print(ll['LST'])
                else:
                    print(ll['LOG'])
            elif method.lower() == 'listandlog':
                print(ll['LST'] + "\n" + ll['LOG'])
            else:
                print(ll['LOG'] + "\n" + ll['LST'])

    def submit(self, code: str, results: str = '', prompt: dict = None, printto=False, **kwargs) -> dict:
        '''
        This method is used to submit any SAS code. It returns the Log and Listing as a python dictionary.

        :param saspath: overrides saspath Dict entry of cfgname in sascfg_personal.py file
        :param code:    the SAS statements you want to execute
        :param results: format of results. 'HTML' by default, alternatively 'TEXT'
        :param prompt:  dict of names and flags to prompt for; create macro variables (used in submitted code), then keep or delete \
                        the keys which are the names of the macro variables. The boolean flag is to either hide what you type and \
                        delete the macros, or show what you type and keep the macros (they will still be available later).

            for example (what you type for pw will not be displayed, user and dsname will):

            .. code-block:: python

                results_dict = sas.submit(
                             """
                             libname tera teradata server=teracop1 user=&user pw=&pw;
                             proc print data=tera.&dsname (obs=10); run;
                             """ ,
                             prompt = {'user': False, 'pw': True, 'dsname': False}
                             )

        :param printto: this option, when set to True, will cause saspy to issue a 'proc printto;run;' after the code that is being \
                        submitted. This will 'undo' any proc printto w/in the submitted code that redirected the LOG or LST, to return \
                        the LOG/LST back to saspy. This is explained in more detail in the doc: https://sassoftware.github.io/saspy/limitations.html

        :return: a Dict containing two keys:values, [LOG, LST]. LOG is text and LST is 'results' (HTML or TEXT)

        NOTE: to view HTML results in the ipykernel, issue: from IPython.display import HTML  and use HTML() instead of print()

        In Zeppelin, the html LST results can be displayed via print("%html "+ ll['LST']) to diplay as HTML.

        i.e,: results = sas.submit("data a; x=1; run; proc print;run')
                      print(results['LOG'])
                      HTML(results['LST'])

        '''
        if self.nosub:
            return dict(LOG=code, LST='')

        prompt = prompt if prompt is not None else {}

        if results == '':
            if self.results.upper() == 'PANDAS':
                results = 'HTML'
            else:
                results = self.results

        ll = self._io.submit(code, results, prompt, undo=printto, **kwargs)

        return ll

    def saslog(self) -> str:
        """
        This method is used to get the current, full contents of the SASLOG

        :return: SAS log
        :rtype: str
        """
        return self._io.saslog()

    def lastlog(self) -> str:
        """
        This method is used to get the LOG from the most recetly executed submit() method. That is either
        a user submitted submit() or internally submitted by any saspy method. This is just a convenience
        over the saslog() method, to just see the LOG for the last code that was submitted instead of the
        whole session.

        :return: SAS log (partial)
        :rtype: str
        """
        return self._lastlog

    def teach_me_SAS(self, nosub: bool):
        """
        :param nosub: bool. True means don't submit the code, print it out so I can see what the SAS code would be. \
                      False means run normally - submit the code.
        """
        self.nosub = nosub

    def set_batch(self, batch: bool):
        """
        This method sets the batch attribute for the SASsession object; it stays in effect until changed.
        For methods that just display results like SASdata object methods (head, tail, hist, series, etc.)
        and SASresult object results, you can set 'batch' to true to get the results back directly so you
        can write them to files or whatever you want to do with them.

        This is intended for use in python batch scripts so you can still get ODS XML5 results
        and save them to files, which you couldn't otherwise do for these methods.
        When running interactively, the expectation is that you want to have the results directly rendered,
        but you can run this way too; get the objects display them yourself and/or write them to somewhere.

        When `set_batch ==True`, you get the same dictionary returned as from the `SASsession.submit()` method.

        :param batch: bool   True = return dict([LOG, LST]. False = display LST to screen.
        """
        self.batch = batch

    def set_results(self, results: str):
        """
        This method set the results attribute for the SASsession object; it stays in effect till changed

        :param results: set the default result type for this SASdata object. ``'Pandas' or 'HTML' or 'TEXT'``.
        :return: string of the return type
        :rtype: str
        """
        self.results = results

    def exist(self, table: str, libref: str = "") -> bool:
        """
        Does the SAS data set currently exist

        :param table: the name of the SAS Data Set
        :param libref: the libref for the Data Set, defaults to WORK, or USER if assigned
        :return: Boolean True it the Data Set exists and False if it does not
        :rtype: bool
        """
        return self._io.exist(table, libref)

    def sasets(self) -> 'SASets':
        """
        This methods creates a SASets object which you can use to run various analytics.
        See the sasets.py module.
        :return: sasets object
        """
        if not self._loaded_macros:
            self._loadmacros()
            self._loaded_macros = True
        return SASets(self)

    def sasstat(self) -> 'SASstat':
        """
        This methods creates a SASstat object which you can use to run various analytics.
        See the sasstat.py module.

        :return: sasstat object
        """
        if not self._loaded_macros:
            self._loadmacros()
            self._loaded_macros = True

        return SASstat(self)

    def sasml(self) -> 'SASml':
        """
        This methods creates a SASML object which you can use to run various analytics. See the sasml.py module.

        :return: sasml object
        """
        if not self._loaded_macros:
            self._loadmacros()
            self._loaded_macros = True

        return SASml(self)

    def sasqc(self) -> 'SASqc':
        """
        This methods creates a SASqc object which you can use to run various analytics. See the sasqc.py module.

        :return: sasqc object
        """
        if not self._loaded_macros:
            self._loadmacros()
            self._loaded_macros = True

        return SASqc(self)

    def sasutil(self) -> 'SASutil':
        """
        This methods creates a SASutil object which you can use to run various analytics.
        See the sasutil.py module.

        :return: sasutil object
        """
        if not self._loaded_macros:
            self._loadmacros()
            self._loaded_macros = True

        return SASutil(self)

    def sasviyaml(self) -> 'SASViyaML':
        """
        This methods creates a SASViyaML object which you can use to run various analytics.
        See the SASViyaML.py module.

        :return: SASViyaML object
        """
        if not self._loaded_macros:
            self._loadmacros()
            self._loaded_macros = True

        return SASViyaML(self)

    def _loadmacros(self):
        """
        Load the SAS macros at the start of the session

        :return:
        """
        macro_path = os.path.dirname(os.path.realpath(__file__))
        fd = os.open(macro_path + '/' + 'libname_gen.sas', os.O_RDONLY)
        code = b'options nosource;\n'
        code += os.read(fd, 32767)
        code += b'\noptions source;'

        self._io._asubmit(code.decode(), results='text')
        os.close(fd)

    def _render_html_or_log(self, ll):
        """
        This method renders the html lst if it's there else the log
        """
        if len(ll['LST']) > 0:
            self.DISPLAY(self.HTML(ll['LST']))
        else:
            self.DISPLAY(self.HTML("<pre> NO HTML TO RENDER. LOG IS:\n" + ll['LOG'] + " </pre>"))

    def sasdata(self, table: str, libref: str = '', results: str = '', dsopts: dict = None) -> 'SASdata':
        """
        Method to define an existing SAS dataset so that it can be accessed via SASPy

        :param table:   the name of the SAS Data Set
        :param libref:  the libref for the Data Set, defaults to WORK, or USER if assigned
        :param results: format of results, SASsession.results is default, Pandas, HTML and TEXT are the valid options
        :param dsopts: a dictionary containing any of the following SAS data set options(where, drop, keep, obs, firstobs):

            - where is a string
            - keep are strings or list of strings.
            - drop are strings or list of strings.
            - obs is a numbers - either string or int
            - first obs is a numbers - either string or int
            - format is a string or dictionary { var: format }
            - encoding is a string

            .. code-block:: python

                             {'where'    : 'msrp < 20000 and make = "Ford"' ,
                              'keep'     : 'msrp enginesize Cylinders Horsepower Weight' ,
                              'drop'     : ['msrp', 'enginesize', 'Cylinders', 'Horsepower', 'Weight'] ,
                              'obs'      :  10 ,
                              'firstobs' : '12' ,
                              'format'   : {'money': 'dollar10', 'time': 'tod5.'} ,
                              'encoding' : 'latin9'
                             }

        :return: SASdata object
        """
        lastlog = len(self._io._log)
        dsopts = dsopts if dsopts is not None else {}

        if results == '':
            results = self.results
        sd = SASdata(self, libref, table, results, dsopts)
        if not self.exist(sd.table, sd.libref):
            if not self.batch:
                print(
                    "Table " + sd.libref + '.' + sd.table + " does not exist. This SASdata object will not be useful until the data set is created.")

        self._lastlog = self._io._log[lastlog:]
        return sd

    def saslib(self, libref: str, engine: str = ' ', path: typing.Union[str, list] = '',
<<<<<<< HEAD
               options: str = ' ', prompt: dict = None) -> str:
=======
               options: str = ' ', prompt: dict = []) -> str:
>>>>>>> c0c0bcda
        """

        :param libref:  the libref for be assigned
        :param engine:  the engine name used to access the SAS Library (engine defaults to BASE, per SAS)
        :param path:    path to the library (for engines that take a path parameter)
        :param options: other engine or engine supervisor options
        :return: SAS log
        """
        code = "libname " + libref + " " + engine + " "
        if type(path) == str and len(path) > 0:
            code += " '" + path + "' "
        if type(path) == list and len(path) > 0:
            code += "(" + ','.join("'" + p + "'" for p in path) + ")"
        code += options + ";"

        if self.nosub:
            print(code)
        else:
            ll = self._io.submit(code, "text", prompt)
            if self.batch:
                return ll['LOG'].rsplit(";*\';*\";*/;\n")[0]
            else:
                print(ll['LOG'].rsplit(";*\';*\";*/;\n")[0])

    def datasets(self, libref: str = '') -> str:
        """
        This method is used to query a libref. The results show information about the libref including members.

        :param libref: the libref to query
        :return:
        """
        code = "proc datasets"
        if libref:
            code += " dd=" + libref
        code += "; quit;"

        if self.nosub:
            print(code)
        else:
            if self.results.lower() == 'html':
                ll = self._io.submit(code, "html")
                if not self.batch:
                    self._render_html_or_log(ll)
                else:
                    return ll
            else:
                ll = self._io.submit(code, "text")
                if self.batch:
                    return ll['LOG'].rsplit(";*\';*\";*/;\n")[0]
                else:
                    print(ll['LOG'].rsplit(";*\';*\";*/;\n")[0])

    def read_csv(self, file: str, table: str = '_csv', libref: str = '', results: str = '',
                 opts: dict = None) -> 'SASdata':
        """
        :param file: either the OS filesystem path of the file, or HTTP://... for a url accessible file
        :param table: the name of the SAS Data Set to create
        :param libref: the libref for the SAS Data Set being created. Defaults to WORK, or USER if assigned
        :param results: format of results, SASsession.results is default, PANDAS, HTML or TEXT are the alternatives
        :param opts: a dictionary containing any of the following Proc Import options(datarow, delimiter, getnames, guessingrows)
        :return: SASdata object
        """
        lastlog = len(self._io._log)
        opts = opts if opts is not None else {}

        if results == '':
            results = self.results

        self._io.read_csv(file, table, libref, self.nosub, opts)

        if self.exist(table, libref):
            sd = SASdata(self, libref, table, results)
        else:
            sd = None

        self._lastlog = self._io._log[lastlog:]
        return sd

    def write_csv(self, file: str, table: str, libref: str = '',
                  dsopts: dict = None, opts: dict = None) -> str:
        """

        :param file: the OS filesystem path of the file to be created (exported from the SAS Data Set)
        :param table: the name of the SAS Data Set you want to export to a CSV file
        :param libref: the libref for the SAS Data Set being created. Defaults to WORK, or USER if assigned
        :param dsopts: a dictionary containing any of the following SAS data set options(where, drop, keep, obs, firstobs)

            - where is a string
            - keep are strings or list of strings.
            - drop are strings or list of strings.
            - obs is a numbers - either string or int
            - first obs is a numbers - either string or int
            - format is a string or dictionary { var: format }
            - encoding is a string

            .. code-block:: python

                             {'where'    : 'msrp < 20000 and make = "Ford"' ,
                              'keep'     : 'msrp enginesize Cylinders Horsepower Weight' ,
                              'drop'     : ['msrp', 'enginesize', 'Cylinders', 'Horsepower', 'Weight'] ,
                              'obs'      :  10 ,
                              'firstobs' : '12' ,
                              'format'   : {'money': 'dollar10', 'time': 'tod5.'} ,
                              'encoding' : 'latin9'
                             }


        :param opts: a dictionary containing any of the following Proc Export options(delimiter, putnames)

            - delimiter is a single character
            - putnames is a bool  [True | False]

            .. code-block:: python

                             {'delimiter' : '~',
                              'putnames'  : True
                             }
        :return: SAS log
        """
        dsopts = dsopts if dsopts is not None else {}
        opts = opts if opts is not None else {}

        log = self._io.write_csv(file, table, libref, self.nosub, dsopts, opts)
        if not self.batch:
            print(log)
        else:
            return log

    def upload(self, localfile: str, remotefile: str, overwrite: bool = True, permission: str = '', **kwargs):
        """
        This method uploads a local file to the SAS servers file system.

        :param localfile: path to the local file
        :param remotefile: path to remote file to create or overwrite
        :param overwrite: overwrite the output file if it exists?
        :param permission: permissions to set on the new file. See SAS Filename Statement Doc for syntax
        :return: dict with 2 keys {'Success' : bool, 'LOG' : str}
        """
        lastlog = len(self._io._log)
        if self.nosub:
            print("too complicated to show the code, read the source :), sorry.")
            return None
        else:
            log = self._io.upload(localfile, remotefile, overwrite, permission, **kwargs)

        self._lastlog = self._io._log[lastlog:]
        return log

    def download(self, localfile: str, remotefile: str, overwrite: bool = True, **kwargs):
        """
        This method downloads a remote file from the SAS servers file system.

        :param localfile: path to the local file to create or overwrite
        :param remotefile: path to remote file
        :param overwrite: overwrite the output file if it exists?
        :return: dict with 2 keys {'Success' : bool, 'LOG' : str}
        """
        lastlog = len(self._io._log)
        if self.nosub:
            print("too complicated to show the code, read the source :), sorry.")
            return None
        else:
            log = self._io.download(localfile, remotefile, overwrite, **kwargs)

        self._lastlog = self._io._log[lastlog:]
        return log

    def df_char_lengths(self, df: 'pandas.DataFrame', encode_errors=None, char_lengths=None,
                        **kwargs) -> dict:
        """
        This is a utility method for df2sd, use to get the character columns lengths from a dataframe to use to
        create a SAS data set. This can be called by the user and the returned dict can be passed in to df2sd via
        the char_lengths= option. For big data frames, this can take a long time, so this can be used to do it once,
        and then the dictionary returned can be provided to df2sd each time it's called to avoid recalculating this again.

        :param df: :class:`pandas.DataFrame` Pandas Data Frame to import to a SAS Data Set

        :param encode_errors: 'fail', 'replace' - default is to 'fail', other choice is to 'replace' \
                              invalid chars with the replacement char. This is only when calculating byte lengths, \
                              which is dependent upon the value of char_lengths=. When calculating char lengths, this \
                              parameter is ignored in this method (encoding is deferred to the data transfer step in df2sd).

        :param char_lengths: How to determine (and declare) lengths for CHAR variables in the output SAS data set \
                             SAS declares lenghts in bytes, not characters, so multibyte encodings require more bytes per character (BPC)

            - 'exact'  - the default if SAS is in a multibyte encoding. calculate the max number of bytes, in SAS encoding, \
                         required for the longest actual value. This is slowest but most accurate. For big data, this can \
                         take excessive time. If SAS is running in a single byte encoding then this defaults to '1' (see below), \
                         but you can override even that by explicitly specifying 'exact' when SAS is a single byte encoding.

            - 'safe'   - use char len of the longest values in the column, multiplied by max BPC of the SAS multibyte \
                         encoding. This is much faster, but could declare SAS Char variables longer than absolutely required \
                         for multibyte SAS encodings. If SAS is running in a single byte encoding then '1' (see below) is used. \
                         Norte that SAS has no fixed length multibyte encodings, so BPC is always between 1-2 or 1-4 for these. \
                         ASCII characters hex 00-7F use one btye in all of these, which other characters use more BPC; it's variable

            - [1|2|3|4]- this is 'safe' except the number (1 or 2 or 3 or 4) is the multiplier to use (BPC) instead of the \
                         default BPC of the SAS session encoding. For SAS single byte encodings, the valuse of 1 is the default \
                         used, since characters can only be 1 byte long so char len == byte len \
                         For UTF-8 SAS session, 4 is the BPC, so if you know you don't have many actual unicode characters \
                         you could specify 2 so the SAS column lengths are only twice the length as the longest value, instead \
                         of 4 times the, which would be much longer than actually needed. Or if you know you have no unicode \
                         chars (all the char data is actual only 1 byte), you could specify 1 since it only requires 1 BPC.

        :return: SASdata object
        """
        ret = {}
        if encode_errors is None:
            encode_errors = 'fail'

        bpc = self.pyenc[0]

        if char_lengths and str(char_lengths).strip() in ['1', '2', '3', '4']:
            bpc = int(char_lengths)

        if char_lengths and str(char_lengths) == 'exact':
            CnotB = False
        else:
            CnotB = bpc == 1

        for name in df.columns:
            colname = str(name)
            if df.dtypes[name].kind in ('O', 'S', 'U', 'V'):
                if CnotB:  # calc max Chars not Bytes
                    col_l = df[name].astype(str).map(len).max() * bpc
                else:
                    if encode_errors == 'fail':
                        try:
                            col_l = df[name].astype(str).apply(lambda x: len(x.encode(self._io.sascfg.encoding))).max()
                        except Exception as e:
                            print("Transcoding error encountered.")
                            print(
                                "DataFrame contains characters that can't be transcoded into the SAS session encoding.\n" + str(
                                    e))
                            return None
                    else:
                        col_l = df[name].astype(str).apply(
                            lambda x: len(x.encode(self._io.sascfg.encoding, errors='replace'))).max()
                if not col_l > 0:
                    col_l = 8
                ret[colname] = col_l

        return ret

    def df2sd(self, df: 'pandas.DataFrame', table: str = '_df', libref: str = '',
              results: str = '', keep_outer_quotes: bool = False,
              embedded_newlines: bool = True,
              LF: str = '\x01', CR: str = '\x02',
              colsep: str = '\x03', colrep: str = ' ',
              datetimes: dict = {}, outfmts: dict = {}, labels: dict = {},
              outdsopts: dict = {}, encode_errors=None, char_lengths=None,
              **kwargs) -> 'SASdata':
        """
        This is an alias for 'dataframe2sasdata'. Why type all that?

        Also note that dataframe indexes (row label) are not transferred over as columns, as they aren't actualy in df.columns.
        You can simpley use df.reset_index() before this method and df.set_index() after to have the index be a column which
        is transferred over to the SAS data set. If you want to create a SAS index at the same time, use the outdsopts dict.

        :param df: :class:`pandas.DataFrame` Pandas Data Frame to import to a SAS Data Set
        :param table: the name of the SAS Data Set to create
        :param libref: the libref for the SAS Data Set being created. Defaults to WORK, or USER if assigned
        :param results: format of results, SASsession.results is default, PANDAS, HTML or TEXT are the alternatives

        As of version 3.5.0, keep_outer_quotes is deprecated and embedded_newlines defaults to True

        :param keep_outer_quotes: the defualt is for SAS to strip outer quotes from delimitted data. This lets you keep them
        :param embedded_newlines: if any char columns have embedded CR or LF, set this to True to get them iported into the SAS data set

        colrep is new as of version 3.5.0

        :param LF: if embedded_newlines=True, the chacter to use for LF when transferring the data; defaults to hex(1)
        :param CR: if embedded_newlines=True, the chacter to use for CR when transferring the data; defaults to hex(2)
        :param colsep: the column seperator character used for streaming the delimmited data to SAS defaults to hex(3)
        :param colrep: the char to convert to for any embedded colsep, LF, CR chars in the data; defaults to  ' '
        :param datetimes: dict with column names as keys and values of 'date' or 'time' to create SAS date or times instead of datetimes
        :param outfmts: dict with column names and SAS formats to assign to the new SAS data set
        :param outdsopts: a dictionary containing output data set options for the table being created \
                          for instance, compress=, encoding=, index=, outrep=, replace=, rename= ... \
                          the options will be generated simply as key=value, so if a value needs quotes or parentheses, provide them in the value

            .. code-block:: python

                             {'compress' : 'yes' ,
                              'encoding' : 'latin9' ,
                              'replace'  : 'NO' ,
                              'index'    : 'coli' ,
                              'rename'   : "(col1 = Column_one  col2 = 'Column Two'n)"
                             }

        :param encode_errors: 'fail', 'replace' or 'ignore' - default is to 'fail', other choice is to 'replace' \
                              invalid chars with the replacement char. 'ignore' doesn't try to transcode in python, so you \
                              get whatever happens in SAS based upon the data you send over. Note 'ignore' is only valid for IOM and HTTP
        :param char_lengths: How to determine (and declare) lengths for CHAR variables in the output SAS data set \
                             SAS declares lenghts in bytes, not characters, so multibyte encodings require more bytes per character (BPC)

            - 'exact'  - the default if SAS is in a multibyte encoding. calculate the max number of bytes, in SAS encoding, \
                         required for the longest actual value. This is slowest but most accurate. For big data, this can \
                         take excessive time. If SAS is running in a single byte encoding then this defaults to '1' (see below), \
                         but you can override even that by explicitly specifying 'exact' when SAS is a single byte encoding.

            - 'safe'   - use char len of the longest values in the column, multiplied by max BPC of the SAS multibyte \
                         encoding. This is much faster, but could declare SAS Char variables longer than absolutely required \
                         for multibyte SAS encodings. If SAS is running in a single byte encoding then '1' (see below) is used. \
                         Norte that SAS has no fixed length multibyte encodings, so BPC is always between 1-2 or 1-4 for these. \
                         ASCII characters hex 00-7F use one btye in all of these, which other characters use more BPC; it's variable

            - [1|2|3|4]- this is 'safe' except the number (1 or 2 or 3 or 4) is the multiplier to use (BPC) instead of the \
                         default BPC of the SAS session encoding. For SAS single byte encodings, the valuse of 1 is the default \
                         used, since characters can only be 1 byte long so char len == byte len \
                         For UTF-8 SAS session, 4 is the BPC, so if you know you don't have many actual unicode characters \
                         you could specify 2 so the SAS column lengths are only twice the length as the longest value, instead \
                         of 4 times the, which would be much longer than actually needed. Or if you know you have no unicode \
                         chars (all the char data is actual only 1 byte), you could specify 1 since it only requires 1 BPC.

            - dictionary - a dictionary containing the names:lengths of all of the character columns. This eliminates \
                           runmning the code to calculate the lengths, and goes strainght to transferring the data \

        :return: SASdata object
        """
        return self.dataframe2sasdata(df, table, libref, results, keep_outer_quotes, embedded_newlines, LF, CR, colsep,
                                      colrep,
                                      datetimes, outfmts, labels, outdsopts, encode_errors, char_lengths, **kwargs)

    def dataframe2sasdata(self, df: 'pandas.DataFrame', table: str = '_df', libref: str = '',
                          results: str = '', keep_outer_quotes: bool = False,
                          embedded_newlines: bool = True,
                          LF: str = '\x01', CR: str = '\x02',
                          colsep: str = '\x03', colrep: str = ' ',
                          datetimes: dict = {}, outfmts: dict = {}, labels: dict = {},
                          outdsopts: dict = {}, encode_errors=None, char_lengths=None, **kwargs) -> 'SASdata':
        """
        This method imports a Pandas Data Frame to a SAS Data Set, returning the SASdata object for the new Data Set.

        Also note that dataframe indexes (row label) are not transferred over as columns, as they aren't actualy in df.columns.
        You can simpley use df.reset_index() before this method and df.set_index() after to have the index be a column which
        is transferred over to the SAS data set. If you want to create a SAS index at the same time, use the outdsopts dict.

        :param df: Pandas Data Frame to import to a SAS Data Set
        :param table: the name of the SAS Data Set to create
        :param libref: the libref for the SAS Data Set being created. Defaults to WORK, or USER if assigned
        :param results: format of results, SASsession.results is default, PANDAS, HTML or TEXT are the alternatives

        As of version 3.5.0, keep_outer_quotes is deprecated and embedded_newlines defaults to True

        :param keep_outer_quotes: the defualt is for SAS to strip outer quotes from delimitted data. This lets you keep them
        :param embedded_newlines: if any char columns have embedded CR or LF, set this to True to get them iported into the SAS data set

        colrep is new as of version 3.5.0

        :param LF: if embedded_newlines=True, the chacter to use for LF when transferring the data; defaults to hex(1)
        :param CR: if embedded_newlines=True, the chacter to use for CR when transferring the data; defaults to hex(2)
        :param colsep: the column seperator character used for streaming the delimmited data to SAS defaults to hex(3)
        :param colrep: the char to convert to for any embedded colsep, LF, CR chars in the data; defaults to  ' '
        :param datetimes: dict with column names as keys and values of 'date' or 'time' to create SAS date or times instead of datetimes
        :param outfmts: dict with column names and SAS formats to assign to the new SAS data set
        :param outdsopts: a dictionary containing output data set options for the table being created \
                          for instance, compress=, encoding=, index=, outrep=, replace=, rename= ... \
                          the options will be generated simply as key=value, so if a value needs quotes or parentheses, provide them in the value

            .. code-block:: python

                             {'compress' : 'yes' ,
                              'encoding' : 'latin9' ,
                              'replace'  : 'NO' ,
                              'index'    : 'coli' ,
                              'rename'   : "(col1 = Column_one  col2 = 'Column Two'n)"
                             }

        :param encode_errors: 'fail', 'replace' or 'ignore' - default is to 'fail', other choice is to 'replace' \
                              invalid chars with the replacement char. 'ignore' doesn't try to transcode in python, so you \
                              get whatever happens in SAS based upon the data you send over. Note 'ignore' is only valid for IOM and HTTP
        :param char_lengths: How to determine (and declare) lengths for CHAR variables in the output SAS data set \
                             SAS declares lenghts in bytes, not characters, so multibyte encodings require more bytes per character (BPC)

            - 'exact'  - the default if SAS is in a multibyte encoding. calculate the max number of bytes, in SAS encoding, \
                         required for the longest actual value. This is slowest but most accurate. For big data, this can \
                         take excessive time. If SAS is running in a single byte encoding then this defaults to '1' (see below), \
                         but you can override even that by explicitly specifying 'exact' when SAS is a single byte encoding.

            - 'safe'   - use char len of the longest values in the column, multiplied by max BPC of the SAS multibyte \
                         encoding. This is much faster, but could declare SAS Char variables longer than absolutely required \
                         for multibyte SAS encodings. If SAS is running in a single byte encoding then '1' (see below) is used. \
                         Norte that SAS has no fixed length multibyte encodings, so BPC is always between 1-2 or 1-4 for these. \
                         ASCII characters hex 00-7F use one btye in all of these, which other characters use more BPC; it's variable

            - [1|2|3|4]- this is 'safe' except the number (1 or 2 or 3 or 4) is the multiplier to use (BPC) instead of the \
                         default BPC of the SAS session encoding. For SAS single byte encodings, the valuse of 1 is the default \
                         used, since characters can only be 1 byte long so char len == byte len \
                         For UTF-8 SAS session, 4 is the BPC, so if you know you don't have many actual unicode characters \
                         you could specify 2 so the SAS column lengths are only twice the length as the longest value, instead \
                         of 4 times the, which would be much longer than actually needed. Or if you know you have no unicode \
                         chars (all the char data is actual only 1 byte), you could specify 1 since it only requires 1 BPC.

            - dictionary - a dictionary containing the names:lengths of all of the character columns. This eliminates \
                           runmning the code to calculate the lengths, and goes strainght to transferring the data \


        :return: SASdata object
        """
        lastlog = len(self._io._log)
        if self.sascfg.pandas:
            raise type(self.sascfg.pandas)(self.sascfg.pandas.msg)

        if libref != '':
            if libref.upper() not in self.assigned_librefs():
                print("The libref specified is not assigned in this SAS Session.")
                return None

        # support oringinal implementation of outencoding - should have done it as a ds option to begin with
        outencoding = kwargs.pop('outencoding', None)
        if outencoding:
            outdsopts['encoding'] = outencoding

        if results == '':
            results = self.results
        if self.nosub:
            print("too complicated to show the code, read the source :), sorry.")
            return None
        else:
            rc = self._io.dataframe2sasdata(df, table, libref, keep_outer_quotes, embedded_newlines, LF, CR, colsep,
                                            colrep,
                                            datetimes, outfmts, labels, outdsopts, encode_errors, char_lengths,
                                            **kwargs)
        if rc is None:
            if self.exist(table, libref):
                dsopts = {}
                if outencoding:
                    dsopts['encoding'] = outencoding
                sd = SASdata(self, libref, table, results, dsopts)
            else:
                sd = None
        else:
            sd = None

        self._lastlog = self._io._log[lastlog:]
        return sd

    def sd2df(self, table: str, libref: str = '', dsopts: dict = None,
              method: str = 'MEMORY', **kwargs) -> 'pandas.DataFrame':
        """
        This is an alias for 'sasdata2dataframe'. Why type all that?

        :param table: the name of the SAS Data Set you want to export to a Pandas Data Frame
        :param libref: the libref for the SAS Data Set.
        :param dsopts: a dictionary containing any of the following SAS data set options(where, drop, keep, obs, firstobs):

            - where is a string
            - keep are strings or list of strings.
            - drop are strings or list of strings.
            - obs is a numbers - either string or int
            - first obs is a numbers - either string or int
            - format is a string or dictionary { var: format }
            - encoding is a string

            .. code-block:: python

                             {'where'    : 'msrp < 20000 and make = "Ford"' ,
                              'keep'     : 'msrp enginesize Cylinders Horsepower Weight' ,
                              'drop'     : ['msrp', 'enginesize', 'Cylinders', 'Horsepower', 'Weight'] ,
                              'obs'      :  10 ,
                              'firstobs' : '12' ,
                              'format'   : {'money': 'dollar10', 'time': 'tod5.'} ,
                              'encoding' : 'latin9'
                             }


        :param method: defaults to MEMORY; As of V3.7.0 all 3 of these now stream directly into read_csv() with no disk I/O\
                       and have much improved performance. MEM, the default, is now as fast as the others.

           - MEMORY the original method. Streams the data over and builds the dataframe on the fly in memory
           - CSV    uses an intermediary Proc Export csv file and pandas read_csv() to import it; faster for large data
           - DISK   uses the original (MEMORY) method, but persists to disk and uses pandas read to import. \
                    this has better support than CSV for embedded delimiters (commas), nulls, CR/LF that CSV \
                    has problems with


        For the CSV and DISK methods, the following 2 parameters are also available As of V3.7.0 all 3 of these now stream \
        directly into read_csv() with no disk I/O and have much improved performance. MEM, the default, is now as fast as the others.

        :param tempfile: [deprecated] [optional] an OS path for a file to use for the local file; default it a temporary file that's cleaned up
        :param tempkeep: [deprecated] if you specify your own file to use with tempfile=, this controls whether it's cleaned up after using it

        For the MEMORY and DISK methods, the following 4 parameters are also available, depending upon access method

        :param rowsep: the row seperator character to use; defaults to hex(1)
        :param colsep: the column seperator character to use; defaults to hex(2)
        :param rowrep: the char to convert to for any embedded rowsep chars, defaults to  ' '
        :param colrep: the char to convert to for any embedded colsep chars, defaults to  ' '


        :param kwargs: a dictionary. These vary per access method, and are generally NOT needed.
                       They are either access method specific parms or specific pandas parms.
                       See the specific sasdata2dataframe* method in the access method for valid possibilities.

        :return: Pandas data frame
        """
        dsopts = dsopts if dsopts is not None else {}
        return self.sasdata2dataframe(table, libref, dsopts, method, **kwargs)

    def sd2df_CSV(self, table: str, libref: str = '', dsopts: dict = None, tempfile: str = None,
                  tempkeep: bool = False, opts: dict = None, **kwargs) -> 'pandas.DataFrame':
        """
        This is an alias for 'sasdata2dataframe' specifying method='CSV'. Why type all that?

        :param table: the name of the SAS Data Set you want to export to a Pandas Data Frame
        :param libref: the libref for the SAS Data Set.
        :param dsopts: a dictionary containing any of the following SAS data set options(where, drop, keep, obs, firstobs):

            - where is a string
            - keep are strings or list of strings.
            - drop are strings or list of strings.
            - obs is a numbers - either string or int
            - first obs is a numbers - either string or int
            - format is a string or dictionary { var: format }
            - encoding is a string

            .. code-block:: python

                             {'where'    : 'msrp < 20000 and make = "Ford"' ,
                              'keep'     : 'msrp enginesize Cylinders Horsepower Weight' ,
                              'drop'     : ['msrp', 'enginesize', 'Cylinders', 'Horsepower', 'Weight'] ,
                              'obs'      :  10 ,
                              'firstobs' : '12' ,
                              'format'   : {'money': 'dollar10', 'time': 'tod5.'} ,
                              'encoding' : 'latin9'
                             }


        :param tempfile: [deprecated except for Local IOM] [optional] an OS path for a file to use for the local CSV file; default it a temporary file that's cleaned up
        :param tempkeep: [deprecated except for Local IOM] if you specify your own file to use with tempfile=, this controls whether it's cleaned up after using it

        :param opts: a dictionary containing any of the following Proc Export options(delimiter, putnames)

            - delimiter is a single character
            - putnames is a bool  [True | False]

            .. code-block:: python

                             {'delimiter' : '~',
                              'putnames'  : True
                             }

        :param kwargs: a dictionary. These vary per access method, and are generally NOT needed.
                       They are either access method specific parms or specific pandas parms.
                       See the specific sasdata2dataframe* method in the access method for valid possibilities.

        :return: Pandas data frame
        """
        dsopts = dsopts if dsopts is not None else {}
        opts = opts if opts is not None else {}
        return self.sasdata2dataframe(table, libref, dsopts, method='CSV', tempfile=tempfile, tempkeep=tempkeep,
                                      opts=opts, **kwargs)

    def sd2df_DISK(self, table: str, libref: str = '', dsopts: dict = None, tempfile: str = None,
                   tempkeep: bool = False, rowsep: str = '\x01', colsep: str = '\x02',
                   rowrep: str = ' ', colrep: str = ' ', **kwargs) -> 'pandas.DataFrame':
        """
        This is an alias for 'sasdata2dataframe' specifying method='DISK'. Why type all that?

        :param table: the name of the SAS Data Set you want to export to a Pandas Data Frame
        :param libref: the libref for the SAS Data Set.
        :param dsopts: a dictionary containing any of the following SAS data set options(where, drop, keep, obs, firstobs):

            - where is a string
            - keep are strings or list of strings.
            - drop are strings or list of strings.
            - obs is a numbers - either string or int
            - first obs is a numbers - either string or int
            - format is a string or dictionary { var: format }
            - encoding is a string

            .. code-block:: python

                             {'where'    : 'msrp < 20000 and make = "Ford"' ,
                              'keep'     : 'msrp enginesize Cylinders Horsepower Weight' ,
                              'drop'     : ['msrp', 'enginesize', 'Cylinders', 'Horsepower', 'Weight'] ,
                              'obs'      :  10 ,
                              'firstobs' : '12' ,
                              'format'   : {'money': 'dollar10', 'time': 'tod5.'} ,
                              'encoding' : 'latin9'
                             }

        :param tempfile: [deprecated] [optional] an OS path for a file to use for the local file; default it a temporary file that's cleaned up
        :param tempkeep: [deprecated] if you specify your own file to use with tempfile=, this controls whether it's cleaned up after using it

        :param rowsep: the row seperator character to use; defaults to hex(1)
        :param colsep: the column seperator character to use; defaults to hex(2)
        :param rowrep: the char to convert to for any embedded rowsep chars, defaults to  ' '
        :param colrep: the char to convert to for any embedded colsep chars, defaults to  ' '


        :param kwargs: a dictionary. These vary per access method, and are generally NOT needed.
                       They are either access method specific parms or specific pandas parms.
                       See the specific sasdata2dataframe* method in the access method for valid possibilities.

        :return: Pandas data frame
        """
        dsopts = dsopts if dsopts is not None else {}
        return self.sasdata2dataframe(table, libref, dsopts, method='DISK', tempfile=tempfile, tempkeep=tempkeep,
                                      rowsep=rowsep, colsep=colsep, rowrep=rowrep, colrep=colrep, **kwargs)

    def sasdata2dataframe(self, table: str, libref: str = '', dsopts: dict = None,
                          method: str = 'MEMORY', **kwargs) -> 'pandas.DataFrame':
        """
        This method exports the SAS Data Set to a Pandas Data Frame, returning the Data Frame object.

        :param table: the name of the SAS Data Set you want to export to a Pandas Data Frame
        :param libref: the libref for the SAS Data Set.
        :param dsopts: a dictionary containing any of the following SAS data set options(where, drop, keep, obs, firstobs):

            - where is a string
            - keep are strings or list of strings.
            - drop are strings or list of strings.
            - obs is a numbers - either string or int
            - first obs is a numbers - either string or int
            - format is a string or dictionary { var: format }
            - encoding is a string

            .. code-block:: python

                             {'where'    : 'msrp < 20000 and make = "Ford"' ,
                              'keep'     : 'msrp enginesize Cylinders Horsepower Weight' ,
                              'drop'     : ['msrp', 'enginesize', 'Cylinders', 'Horsepower', 'Weight'] ,
                              'obs'      :  10 ,
                              'firstobs' : '12' ,
                              'format'   : {'money': 'dollar10', 'time': 'tod5.'} ,
                              'encoding' : 'latin9'
                             }

        :param method: defaults to MEMORY; As of V3.7.0 all 3 of these now stream directly into read_csv() with no disk I/O\
                       and have much improved performance. MEM, the default, is now as fast as the others.

           - MEMORY the original method. Streams the data over and builds the dataframe on the fly in memory
           - CSV    uses an intermediary Proc Export csv file and pandas read_csv() to import it; faster for large data
           - DISK   uses the original (MEMORY) method, but persists to disk and uses pandas read to import.  \
                    this has better support than CSV for embedded delimiters (commas), nulls, CR/LF that CSV \
                    has problems with


        For the CSV and DISK methods, the following 2 parameters are also available As of V3.7.0 all 3 of these now stream \
        directly into read_csv() with no disk I/O and have much improved performance. MEM, the default, is now as fast as the others.

        :param tempfile: [deprecated except for Local IOM] [optional] an OS path for a file to use for the local file; default it a temporary file that's cleaned up
        :param tempkeep: [deprecated except for Local IOM] if you specify your own file to use with tempfile=, this controls whether it's cleaned up after using it

        For the MEMORY and DISK methods, the following 4 parameters are also available, depending upon access method

        :param rowsep: the row seperator character to use; defaults to hex(1)
        :param colsep: the column seperator character to use; defaults to hex(2)
        :param rowrep: the char to convert to for any embedded rowsep chars, defaults to  ' '
        :param colrep: the char to convert to for any embedded colsep chars, defaults to  ' '


        :param kwargs: a dictionary. These vary per access method, and are generally NOT needed.
                       They are either access method specific parms or specific pandas parms.
                       See the specific sasdata2dataframe* method in the access method for valid possibilities.

        :return: Pandas data frame
        """
        lastlog = len(self._io._log)
        if self.sascfg.pandas:
            raise type(self.sascfg.pandas)(self.sascfg.pandas.msg)

        if method.lower() not in ['memory', 'csv', 'disk']:
            print("The specified method is not valid. Supported methods are MEMORY, CSV and DISK")
            return None

        dsopts = dsopts if dsopts is not None else {}
        if self.exist(table, libref) == 0:
            print('The SAS Data Set ' + libref + '.' + table + ' does not exist')
            return None

        if self.nosub:
            print("too complicated to show the code, read the source :), sorry.")
            df = None
        else:
            df = self._io.sasdata2dataframe(table, libref, dsopts, method=method, **kwargs)

        self._lastlog = self._io._log[lastlog:]
        return df

    def _dsopts(self, dsopts):
        """
        :param dsopts: a dictionary containing any of the following SAS data set options(where, drop, keep, obs, firstobs):

            - where is a string or list of strings
            - keep are strings or list of strings.
            - drop are strings or list of strings.
            - obs is a numbers - either string or int
            - first obs is a numbers - either string or int
            - format is a string or dictionary { var: format }
            - encoding is a string

            .. code-block:: python

                             {'where'    : 'msrp < 20000 and make = "Ford"' ,
                              'keep'     : 'msrp enginesize Cylinders Horsepower Weight' ,
                              'drop'     : ['msrp', 'enginesize', 'Cylinders', 'Horsepower', 'Weight'] ,
                              'obs'      :  10 ,
                              'firstobs' : '12' ,
                              'format'   : {'money': 'dollar10', 'time': 'tod5.'} ,
                              'encoding' : 'latin9'
                             }
        :return: str
        """
        opts = ''
        fmat = ''
        if len(dsopts):
            for key in dsopts:
                if len(str(dsopts[key])):
                    if key == 'where':
                        if isinstance(dsopts[key], str):
                            opts += 'where=(' + dsopts[key] + ') '
                        elif isinstance(dsopts[key], list):
                            opts += 'where=(' + " and ".join(dsopts[key]) + ') '
                        else:
                            raise TypeError("Bad key type. {} must be a str or list type".format(key))

                    elif key == 'drop':
                        opts += 'drop='
                        if isinstance(dsopts[key], list):
                            for var in dsopts[key]:
                                opts += var + ' '
                        else:
                            opts += dsopts[key] + ' '
                    elif key == 'keep':
                        opts += 'keep='
                        if isinstance(dsopts[key], list):
                            for var in dsopts[key]:
                                opts += var + ' '
                        else:
                            opts += dsopts[key] + ' '
                    elif key == 'obs':
                        opts += 'obs=' + str(dsopts[key]) + ' '

                    elif key == 'firstobs':
                        opts += 'firstobs=' + str(dsopts[key]) + ' '

                    elif key == 'encoding':
                        opts += 'encoding="' + str(dsopts[key]) + '" '

                    elif key == 'format':
                        if isinstance(dsopts[key], str):
                            fmat = 'format ' + dsopts[key] + ';'
                        elif isinstance(dsopts[key], dict):
                            fmat = 'format '
                            for k, v in dsopts[key].items():
                                fmat += ' '.join((k, v)) + ' '
                            fmat += ';'
                        else:
                            raise TypeError("Bad key type. {} must be a str or dict type".format(key))
                    else:
                        opts += key + '=' + str(dsopts[key]) + ' '

            if len(opts):
                opts = '(' + opts + ')'
                if len(fmat) > 0:
                    opts += ';\n\t' + fmat
            elif len(fmat) > 0:
                opts = ';\n\t' + fmat
        return opts

    def _impopts(self, opts):
        """
        :param opts: a dictionary containing any of the following Proc Import options(datarow, delimiter, getnames, guessingrows):

            - datarow      is a number
            - delimiter    is a character
            - getnames     is a boolean
            - guessingrows is a numbers or the string 'MAX'

            .. code-block:: python

                             {'datarow'     : 2
                              'delimiter'   : ',''
                              'getnames'    : True
                              'guessingrows': 20
                             }
        :return: str
        """
        optstr = ''

        if len(opts):
            for key in opts:
                if len(str(opts[key])):
                    if key == 'datarow':
                        optstr += 'datarow=' + str(opts[key]) + ';'
                    elif key == 'delimiter':
                        optstr += 'delimiter='
                        optstr += "'" + '%02x' % ord(opts[key].encode(self._io.sascfg.encoding)) + "'x; "
                    elif key == 'getnames':
                        optstr += 'getnames='
                        if opts[key]:
                            optstr += 'YES; '
                        else:
                            optstr += 'NO; '
                    elif key == 'guessingrows':
                        optstr += 'guessingrows='
                        if opts[key] == 'MAX':
                            optstr += 'MAX; '
                        else:
                            optstr += str(opts[key]) + '; '
        return optstr

    def _expopts(self, opts):
        """
        :param opts: a dictionary containing any of the following Proc Export options(delimiter, putnames):

            - delimiter    is a character
            - putnames     is a boolean

            .. code-block:: python

                             {'delimiter'   : ',''
                              'putnames'    : True
                             }
        :return: str
        """
        optstr = ''

        if len(opts):
            for key in opts:
                if len(str(opts[key])):
                    if key == 'delimiter':
                        optstr += 'delimiter='
                        optstr += "'" + '%02x' % ord(opts[key].encode(self._io.sascfg.encoding)) + "'x; "
                    elif key == 'putnames':
                        optstr += 'putnames='
                        if opts[key]:
                            optstr += 'YES; '
                        else:
                            optstr += 'NO; '
        return optstr

    def symput(self, name: str, value, quoting='NRBQUOTE'):
        """
        :param name:  name of the macro varable to set
        :param value: python variable, that can be resolved to a string, to use for the value to assign to the macro variable
        :param quoting: None for 'asis' macro definition. Or any of the special SAS quoting function like \
                        BQUOTE, NRBQUOTE, QUOTE, NRQUOTE, STR, NRSTR, SUPERQ, ...  default is NRBQUOTE

        """
        if quoting:
            ll = self._io.submit("%let " + name + "=%" + quoting.upper() + "(" + str(value) + ");\n", results='text')
        else:
            ll = self._io.submit("%let " + name + "=" + str(value) + ";\n", results='text')

    def symget(self, name: str, outtype=None):
        """
        :param name:    [required] name of the macro varable to get
        :param outtype: [optional] desired output type of the python variable; valid types are [int, float, str] \
                        provide an object of the type [1, 1.0, ' '] or a string of 'int', 'float' or 'str'

        """
        ll = self._io.submit("%put " + name + "BEGIN=&" + name + " " + name + "END=;\n", results='text')
        l2 = ll['LOG'].rpartition(name + "BEGIN=")[2].rpartition(name + "END=")[0].strip().replace('\n', '')

        if outtype is not None:
            if outtype == 'int':
                outtype = 1
            elif outtype == 'float':
                outtype = 1.0

        if outtype is not None and type(outtype) not in [int, float, str]:
            print("invalid type specified. supported are [int, float, str], will return default type")
            outtype = None

        if outtype is not None:
            if type(outtype) == int:
                var = int(l2)
            elif type(outtype) == float:
                var = float(l2)
            elif type(outtype) == str:
                var = l2
        else:
            try:
                var = int(l2)
            except:
                try:
                    var = float(l2)
                except:
                    var = l2

        return var

    def symexist(self, name: str):
        """
        :param name:    [required] name of the macro varable to check for existence

        :return: bool
        """
        ll = self._io.submit("%put " + name + "BEGIN=%symexist(" + name + ") " + name + "END=;\n")
        l2 = ll['LOG'].rpartition(name + "BEGIN=")[2].rpartition(name + "END=")[0].strip().replace('\n', '')

        var = int(l2)

        return bool(var)

    def disconnect(self):
        """
        This method disconnects an IOM session to allow for reconnecting when switching networks
        See the Advanced topics section of the doc for details
        """
        if self.sascfg.mode != 'IOM':
            res = "This method is only available with the IOM access method"
        else:
            res = self._io.disconnect()
        return res

    def SYSINFO(self):
        """
        This method returns the SAS Automatic Macro Variable SYSINFO which
        contains return codes provided by some SAS procedures.
        """
        return self.symget("SYSINFO")

    def SYSERR(self):
        """
        This method returns the SAS Automatic Macro Variable SYSERR which
        contains a return code status set by some SAS procedures and the DATA step.
        """
        return self.symget("SYSERR")

    def SYSERRORTEXT(self):
        """
        This method returns the SAS Automatic Macro Variable SYSERRORTEXT which
        is the text of the last error message generated in the SAS log.
        """
        return self.symget("SYSERRORTEXT")

    def SYSWARNINGTEXT(self):
        """
        This method returns the SAS Automatic Macro Variable SYSWARNINGTEXT which
        is the text of the last warning message generated in the SAS log.
        """
        return self.symget("SYSWARNINGTEXT")

    def SYSFILRC(self):
        """
        This method returns the SAS Automatic Macro Variable SYSFILRC which
        identifies whether or not the last FILENAME statement executed correctly.
        """
        return self.symget("SYSFILRC")

    def SYSLIBRC(self):
        """
        This method returns the SAS Automatic Macro Variable SYSLIBRC which
        reports whether the last LIBNAME statement executed correctly.
        """
        return self.symget("SYSLIBRC")

    def assigned_librefs(self) -> list:
        """
        This method returns the list of currently assigned librefs
        """

        code = """
        data _null_; retain libref; retain cobs 1; 
           set sashelp.vlibnam end=last;
           if cobs EQ 1 then
              put "LIBREFSSTART=";
           cobs = 2;
           if libref NE libname then
              put  %upcase("lib=") libname  %upcase('libEND=');
           libref = libname;
           if last then
              put "LIBREFSEND=";
        run;
        """

        if self.nosub:
            print(code)
            return None
        else:
            ll = self._io.submit(code, results='text')

        librefs = []
        log = ll['LOG'].rpartition('LIBREFSEND=')[0].rpartition('LIBREFSSTART=')

        for i in range(log[2].count('LIB=')):
            log = log[2].partition('LIB=')[2].partition(' LIBEND=')
            librefs.append(log[0])

        return librefs

    def dirlist(self, path) -> dict:
        """
        This method returns the directory list for the path specified where SAS is running
        """

        code = """
        data _null_;
         spd = '""" + path + """';
         rc  = filename('saspydir', spd);
         did = dopen('saspydir');

         if did > 0 then
            do;
               memcount = dnum(did);
               put 'MEMCOUNT=' memcount 'MEMCOUNTEND=';
               do while (memcount > 0);
                  name = dread(did, memcount);
                  memcount = memcount - 1;

                  qname = spd || '""" + self.hostsep + """' || name;

                  rc = filename('saspydq', qname);
                  dq = dopen('saspydq');
                  if dq NE 0 then
                     do;
                        dname = strip(name) || '""" + self.hostsep + """';
                        put %upcase('DIR_file=') dname %upcase('fileEND=');
                        rc = dclose(dq);
                     end;
                  else
                     put %upcase('file=') name %upcase('fileEND=');
               end;

            put 'MEMEND=';
            rc = dclose(did);
            end;
         else
            do;
               put 'MEMCOUNT=0 MEMCOUNTEND=';
               put 'MEMEND=';
           end;

         rc = filename('saspydq');
         rc = filename('saspydir');
        run;
        """

        if self.nosub:
            print(code)
            return None
        else:
            ll = self._io.submit(code, results='text')

        dirlist = []

        l2 = ll['LOG'].rpartition("MEMCOUNT=")[2].partition(" MEMCOUNTEND=")
        memcount = int(l2[0])

        dirlist = []
        log = ll['LOG'].rpartition('MEMEND=')[0].rpartition('MEMCOUNTEND=')

        for i in range(log[2].count('FILE=')):
            log = log[2].partition('FILE=')[2].partition(' FILEEND=')
            dirlist.append(log[0])

        if memcount != len(dirlist):
            print("Some problem parsing list. Should be " + str(memcount) + " entries but got " + str(
                len(dirlist)) + " instead.")

        return dirlist

    def list_tables(self, libref: str = 'work', results: str = 'list') -> list:
        """
        This method returns a list of tuples containing MEMNAME, MEMTYPE of members in the library of memtype data or view

        If you would like a Pandas dataframe returned instead of a list, specify results='pandas'
        """
        lastlog = len(self._io._log)

        if not self.nosub:
            ll = self._io.submit("%put LIBREF_EXISTS=%sysfunc(libref(" + libref + ")) LIB_EXT_END=;")

            exists = int(ll['LOG'].rpartition('LIBREF_EXISTS=')[2].rpartition('LIB_EXT_END=')[0])

            if exists != 0:
                print('Libref provided is not assigned')
                return None

        code = """
        proc datasets dd=librefx nodetails nolist noprint;
           contents memtype=(data view) nodetails 
              dir out=work._saspy_lib_list(keep=memname memtype) data=_all_ noprint;
        run;

        proc sql;
           create table work._saspy_lib_list as select distinct * from work._saspy_lib_list;
        quit;
        """.replace('librefx', libref)

        if self.nosub:
            print(code)
            return None
        else:
            ll = self._io.submit(code, results='text')

        if results != 'list':
            res = self.sd2df('_saspy_lib_list', 'work')
            ll = self._io.submit("proc delete data=work._saspy_lib_list;run;", results='text')
            self._lastlog = self._io._log[lastlog:]
            return res

        code = """
        data _null_;
           set work._saspy_lib_list end=last curobs=first;
           if first EQ 1 then
              put 'MEMSTART=';
           put %upcase('memNAME=') memname %upcase('memNAMEEND=');
           put %upcase('memTYPE=') memtype %upcase('memTYPEEND=');
           if last then
              put 'MEMEND=';
        run;
        proc delete data=work._saspy_lib_list;run;
        """

        ll = self._io.submit(code, results='text')

        log = ll['LOG'].rpartition('MEMEND=')[0].rpartition('MEMSTART=')

        tablist = []
        for i in range(log[2].count('MEMNAME=')):
            log = log[2].partition('MEMNAME=')[2].partition(' MEMNAMEEND=')
            key = log[0]
            log = log[2].partition('MEMTYPE=')[2].partition(' MEMTYPEEND=')
            val = log[0]
            tablist.append(tuple((key, val)))

        self._lastlog = self._io._log[lastlog:]
        return tablist

    def file_info(self, filepath, results: str = 'dict', fileref: str = '_spfinfo', quiet: bool = False) -> dict:
        """
        This method returns a dictionary containing the file attributes for the file name provided

        If you would like a Pandas dataframe returned instead of a dictionary, specify results='pandas'
        """
        lastlog = len(self._io._log)

        if not self.nosub:
            code = "filename " + fileref + " '" + filepath + "';\n"
            code += "%put FILEREF_EXISTS=%sysfunc(fexist(" + fileref + ")) FILE_EXTEND=;"

            ll = self._io.submit(code)

            exists = int(ll['LOG'].rpartition('FILEREF_EXISTS=')[2].rpartition(' FILE_EXTEND=')[0])

            if exists != 1:
                if not quiet:
                    print('The filepath provided does not exist')
                ll = self._io.submit("filename " + fileref + " clear;")
                return None

        if results != 'dict':
            code = """
           proc delete data=work._SASPY_FILE_INFO;run;
           data work._SASPY_FILE_INFO;
              length infoname $256 infoval $4096;
              drop rc fid infonum i close;
              fid=fopen('filerefx');
              if fid then
                 do;
                    infonum=foptnum(fid);
                    do i=1 to infonum;
                       infoname=foptname(fid, i);
                       infoval=finfo(fid, infoname);
                       output;
                    end;
                 end;
              close=fclose(fid);
              rc = filename('filerefx');
           run;
           """.replace('filerefx', fileref)

            if self.nosub:
                print(code)
                return None
            else:
                ll = self._io.submit(code, results='text')

            res = self.sd2df('_SASPY_FILE_INFO', 'work')
            ll = self._io.submit("proc delete data=work._SASPY_FILE_INFO;run;", results='text')

            self._lastlog = self._io._log[lastlog:]
            return res

        code = """options nosource;
        data _null_;
           length infoname $256 infoval $4096;
        """
        if self.sascfg.mode in ['STDIO', 'SSH', '']:
            code += " file STDERR; "
        code += """
           drop rc fid infonum i close;
           put 'INFOSTART=';
           fid=fopen('filerefx');
           if fid then
              do;
                 infonum=foptnum(fid);
                 do i=1 to infonum;
                    infoname=foptname(fid, i);
                    infoval=finfo(fid, infoname);
                    put %upcase('infoNAME=') infoname %upcase('infoNAMEEND=');
                    put %upcase('infoVAL=') infoval %upcase('infoVALEND=');
                 end;
              end; 
           put 'INFOEND=';
           close=fclose(fid);
           rc = filename('filerefx');
        run; options source;
        """.replace('filerefx', fileref)

        if self.nosub:
            print(code)
            return None
        else:
            ll = self._io.submit(code, results='text')

        vi = len(ll['LOG'].rpartition('INFOEND=')[0].rpartition('\n')[2])

        res = {}
        log = ll['LOG'].rpartition('INFOEND=')[0].rpartition('INFOSTART=')

        if vi > 0:
            for i in range(log[2].count('INFONAME=')):
                log = log[2].partition('INFONAME=')[2].partition(' INFONAMEEND=')
                key = log[0]
                log = log[2].partition('INFOVAL=')[2].partition('INFOVALEND=')

                vx = log[0].split('\n')
                val = vx[0]
                for x in vx[1:]:
                    val += x[vi:]
                res[key] = val.strip()
        else:
            for i in range(log[2].count('INFONAME=')):
                log = log[2].partition('INFONAME=')[2].partition(' INFONAMEEND=')
                key = log[0]
                log = log[2].partition('INFOVAL=')[2].partition('INFOVALEND=')
                val = log[0].replace('\n', '').strip()
                res[key] = val

        self._lastlog = self._io._log[lastlog:]
        return res

    def file_delete(self, filepath, fileref: str = '_spfinfo', quiet: bool = False) -> dict:
        """
        This method deletes an external file or directory on the SAS server side

        :param filepath: path to the remote file to delete
        :param fileref: fileref to use on the generated filename stmt
        :param quiet: print any messages or not

        :return: dict with 2 keys {'Success' : bool, 'LOG' : str}
        """
        lastlog = len(self._io._log)

        code = "data _null_;\n rc=filename('" + fileref + "', '" + filepath + "');\n"
        code += " if rc = 0 and fexist('" + fileref + "') then do;\n"
        code += "    rc = fdelete('" + fileref + "');\n"
        code += "    put 'FILEREF_EXISTS= ' rc 'FILE_EXTEND=';\n"
        code += " end; else do;\n"
        code += "    put 'FILEREF_EXISTS= -1 FILE_EXTEND=';\n"
        code += " end; run;\n"

        if self.nosub:
            print(code)
            return None
        else:
            ll = self._io.submit(code, results='text')

        exists = int(ll['LOG'].rpartition('FILEREF_EXISTS=')[2].rpartition(' FILE_EXTEND=')[0])

        if exists != 0:
            if not quiet:
                print('The filepath provided does not exist')

        self._lastlog = self._io._log[lastlog:]
        return {'Success': not bool(exists), 'LOG': ll['LOG']}

    def file_copy(self, source_path, dest_path, fileref: str = '_spfinf', quiet: bool = False) -> dict:
        """
        This method copies one external file to another on the SAS server side

        :param source_path: path to the remote source file to copy
        :param dest_path: path for the remote file write to
        :param fileref: fileref (first 7 chars of one) to use on the two generated filename stmts
        :param quiet: print any messages or not

        :return: dict with 2 keys {'Success' : bool, 'LOG' : str}
        """
        lastlog = len(self._io._log)

        code = "filename {} '{}' recfm=n;\n".format(fileref[:7] + 's', source_path)
        code += "filename {} '{}' recfm=n;\n".format(fileref[:7] + 'd', dest_path)
        code += "data _null_;\n"
        code += "   rc = fcopy('{}', '{}');\n".format(fileref[:7] + 's', fileref[:7] + 'd')
        code += "   put 'FILEREF_EXISTS= ' rc 'FILE_EXTEND=';\n"
        code += "run;\n"
        code += "filename {} clear;\n".format(fileref[:7] + 's')
        code += "filename {} clear;\n".format(fileref[:7] + 'd')

        if self.nosub:
            print(code)
            return None
        else:
            ll = self._io.submit(code, results='text')

        exists = int(ll['LOG'].rpartition('FILEREF_EXISTS=')[2].rpartition(' FILE_EXTEND=')[0])

        if exists != 0:
            if not quiet:
                print('Non Zero return code. Check the SASLOG for messages')

        self._lastlog = self._io._log[lastlog:]
        return {'Success': not bool(exists), 'LOG': ll['LOG']}

    def cat(self, path) -> str:
        """
        Like Linux 'cat' - open and print the contents of a file
        """
        fd = open(path, 'r')
        dat = fd.read()
        fd.close()
        print(dat)

    def sil(self, life=None, rate=None, amount=None, payment=None, out: object = None, out_summary: object = None):
        """
        Alias for simple_interest_loan
        """
        return self.simple_interest_loan(life, rate, amount, payment, out, out_summary)

    def simple_interest_loan(self, life=None, rate=None, amount=None, payment=None, out: object = None,
                             out_summary: object = None):
        """
        Calculate the amortization schedule of a simple interest load given 3 of the 4 variables
        You must specify 3 of the for variables, to solve for the 4th.

        :param life:    length of loan in months
        :param rate:    interest rate as a decimal percent: .03 is 3% apr
        :param amount:  amount of loan
        :param payment: monthly payment amount
        :return: SAS Lst showing the amortization schule calculated for the missing variable
        """
        vars = 0

        code = "proc mortgage"
        if life is not None:
            code += " life=" + str(life)
            vars += 1
        if rate is not None:
            code += " rate=" + str(rate)
            vars += 1
        if amount is not None:
            code += " amount=" + str(amount)
            vars += 1
        if payment is not None:
            code += " payment=" + str(payment)
            vars += 1
        if out is not None:
            code += " out=" + out.libref + ".'" + out.table + "'n " + out._dsopts()
        if out_summary is not None:
            code += " outsum=" + out_summary.libref + ".'" + out_summary.table + "'n " + out_summary._dsopts()
        code += "; run;"

        if vars != 3:
            print("Must suply 3 of the 4 variables. Only " + str(vars) + " variables provided.")
            return None

        if self.nosub:
            print(code)
        else:
            if self.results.lower() == 'html':
                ll = self._io.submit(code, "html")
                if not self.batch:
                    self._render_html_or_log(ll)
                else:
                    return ll
            else:
                ll = self._io.submit(code, "text")
                if self.batch:
                    return ll
                else:
                    print(ll['LST'])

    def validvarname(self, df: 'pandas.DataFrame', version: str = "v7") -> 'pandas.DataFrame':
        """
        Creates a copy of a Data Frame with SAS compatible column names. The version= parameter allows
        you to choose the compatability setting to use.

        :param df:      a Pandas Data Frame whose column names you wish to make SAS compatible.
        :param version: select the validvarname version using SAS convention.

            - V7: ensures the following conditions are met:
                - up to 32 mixed case alphanumeric characters are allowed.
                - names must begin with alphabetic characters or an underscore.
                - non SAS characters are mapped to underscores.
                - any column name that is not unique when normalized is made unique by appending a counter (0,1,2,...) to the name.
            - V6:     like V7, but column names truncated to 8 characters.
            - upcase: like V7, but columns names will be uppercase.
            - any:    any characters are valid, but column names truncated to 32 characters.

        :return: a Pandas DataFrame whose column names are SAS compatible according to the selected version.
        """
        if version.lower() not in ['v6', 'v7', 'upcase', 'any']:
            print("The specified version is not valid. Using the default: 'V7'")
            version = 'v7'

        max_length = 8 if version.lower() == 'v6' else 32

        names = {}

        # normalize variable names
        for col_name in df.columns:
            new_name = col_name[:max_length]

            if version.lower() != 'any':
                new_name = re.sub(r'[^\d\w]+', r'_', new_name)
                new_name = re.sub(r'^(\d+)', r'_\1', new_name)

            if version.lower() == 'upcase':
                new_name = new_name.upper()

            names[col_name] = new_name

        # serialize duplicates in normalized variable names
        for col_name in df.columns:
            duplicate_keys = [key for key in names.keys()
                              if names[key].upper() == names[col_name].upper()]
            duplicate_count = len(duplicate_keys) - 1
            if duplicate_count > 0:
                count = 0
                padding = len(str(duplicate_count))
                for val in df.columns:
                    if val in duplicate_keys:
                        names[val] = "{}{}".format(names[val][:max_length - padding], count)
                        count += 1

        return df.rename(columns=names)


if __name__ == "__main__":
    startsas()

    submit(sys.argv[1], "text")

    print(_getlog())
    print(_getlsttxt())

    endsas()

sas_date_fmts = (
    'AFRDFDD', 'AFRDFDE', 'AFRDFDE', 'AFRDFDN', 'AFRDFDWN', 'AFRDFMN', 'AFRDFMY', 'AFRDFMY', 'AFRDFWDX', 'AFRDFWKX',
    'ANYDTDTE', 'B8601DA', 'B8601DA', 'B8601DJ', 'CATDFDD', 'CATDFDE', 'CATDFDE', 'CATDFDN', 'CATDFDWN', 'CATDFMN',
    'CATDFMY', 'CATDFMY', 'CATDFWDX', 'CATDFWKX', 'CRODFDD', 'CRODFDE', 'CRODFDE', 'CRODFDN', 'CRODFDWN', 'CRODFMN',
    'CRODFMY', 'CRODFMY', 'CRODFWDX', 'CRODFWKX', 'CSYDFDD', 'CSYDFDE', 'CSYDFDE', 'CSYDFDN', 'CSYDFDWN', 'CSYDFMN',
    'CSYDFMY', 'CSYDFMY', 'CSYDFWDX', 'CSYDFWKX', 'DANDFDD', 'DANDFDE', 'DANDFDE', 'DANDFDN', 'DANDFDWN', 'DANDFMN',
    'DANDFMY', 'DANDFMY', 'DANDFWDX', 'DANDFWKX', 'DATE', 'DATE', 'DAY', 'DDMMYY', 'DDMMYY', 'DDMMYYB', 'DDMMYYC',
    'DDMMYYD', 'DDMMYYN', 'DDMMYYP', 'DDMMYYS', 'DESDFDD', 'DESDFDE', 'DESDFDE', 'DESDFDN', 'DESDFDWN', 'DESDFMN',
    'DESDFMY', 'DESDFMY', 'DESDFWDX', 'DESDFWKX', 'DEUDFDD', 'DEUDFDE', 'DEUDFDE', 'DEUDFDN', 'DEUDFDWN', 'DEUDFMN',
    'DEUDFMY', 'DEUDFMY', 'DEUDFWDX', 'DEUDFWKX', 'DOWNAME', 'E8601DA', 'E8601DA', 'ENGDFDD', 'ENGDFDE', 'ENGDFDE',
    'ENGDFDN', 'ENGDFDWN', 'ENGDFMN', 'ENGDFMY', 'ENGDFMY', 'ENGDFWDX', 'ENGDFWKX', 'ESPDFDD', 'ESPDFDE', 'ESPDFDE',
    'ESPDFDN', 'ESPDFDWN', 'ESPDFMN', 'ESPDFMY', 'ESPDFMY', 'ESPDFWDX', 'ESPDFWKX', 'EURDFDD', 'EURDFDE', 'EURDFDE',
    'EURDFDN', 'EURDFDWN', 'EURDFMN', 'EURDFMY', 'EURDFMY', 'EURDFWDX', 'EURDFWKX', 'FINDFDD', 'FINDFDE', 'FINDFDE',
    'FINDFDN', 'FINDFDWN', 'FINDFMN', 'FINDFMY', 'FINDFMY', 'FINDFWDX', 'FINDFWKX', 'FRADFDD', 'FRADFDE', 'FRADFDE',
    'FRADFDN', 'FRADFDWN', 'FRADFMN', 'FRADFMY', 'FRADFMY', 'FRADFWDX', 'FRADFWKX', 'FRSDFDD', 'FRSDFDE', 'FRSDFDE',
    'FRSDFDN', 'FRSDFDWN', 'FRSDFMN', 'FRSDFMY', 'FRSDFMY', 'FRSDFWDX', 'FRSDFWKX', 'HUNDFDD', 'HUNDFDE', 'HUNDFDE',
    'HUNDFDN', 'HUNDFDWN', 'HUNDFMN', 'HUNDFMY', 'HUNDFMY', 'HUNDFWDX', 'HUNDFWKX', 'IS8601DA', 'IS8601DA', 'ITADFDD',
    'ITADFDE', 'ITADFDE', 'ITADFDN', 'ITADFDWN', 'ITADFMN', 'ITADFMY', 'ITADFMY', 'ITADFWDX', 'ITADFWKX', 'JDATEMD',
    'JDATEMDW', 'JDATEMNW', 'JDATEMON', 'JDATEQRW', 'JDATEQTR', 'JDATESEM', 'JDATESMW', 'JDATEWK', 'JDATEYDW',
    'JDATEYM',
    'JDATEYMD', 'JDATEYMD', 'JDATEYMW', 'JNENGO', 'JNENGO', 'JNENGOW', 'JULDATE', 'JULDAY', 'JULIAN', 'JULIAN',
    'MACDFDD',
    'MACDFDE', 'MACDFDE', 'MACDFDN', 'MACDFDWN', 'MACDFMN', 'MACDFMY', 'MACDFMY', 'MACDFWDX', 'MACDFWKX', 'MINGUO',
    'MINGUO', 'MMDDYY', 'MMDDYY', 'MMDDYYB', 'MMDDYYC', 'MMDDYYD', 'MMDDYYN', 'MMDDYYP', 'MMDDYYS', 'MMYY', 'MMYYC',
    'MMYYD', 'MMYYN', 'MMYYP', 'MMYYS', 'MONNAME', 'MONTH', 'MONYY', 'MONYY', 'ND8601DA', 'NENGO', 'NENGO', 'NLDATE',
    'NLDATE', 'NLDATEL', 'NLDATEM', 'NLDATEMD', 'NLDATEMDL', 'NLDATEMDM', 'NLDATEMDS', 'NLDATEMN', 'NLDATES', 'NLDATEW',
    'NLDATEW', 'NLDATEWN', 'NLDATEYM', 'NLDATEYML', 'NLDATEYMM', 'NLDATEYMS', 'NLDATEYQ', 'NLDATEYQL', 'NLDATEYQM',
    'NLDATEYQS', 'NLDATEYR', 'NLDATEYW', 'NLDDFDD', 'NLDDFDE', 'NLDDFDE', 'NLDDFDN', 'NLDDFDWN', 'NLDDFMN', 'NLDDFMY',
    'NLDDFMY', 'NLDDFWDX', 'NLDDFWKX', 'NORDFDD', 'NORDFDE', 'NORDFDE', 'NORDFDN', 'NORDFDWN', 'NORDFMN', 'NORDFMY',
    'NORDFMY', 'NORDFWDX', 'NORDFWKX', 'POLDFDD', 'POLDFDE', 'POLDFDE', 'POLDFDN', 'POLDFDWN', 'POLDFMN', 'POLDFMY',
    'POLDFMY', 'POLDFWDX', 'POLDFWKX', 'PTGDFDD', 'PTGDFDE', 'PTGDFDE', 'PTGDFDN', 'PTGDFDWN', 'PTGDFMN', 'PTGDFMY',
    'PTGDFMY', 'PTGDFWDX', 'PTGDFWKX', 'QTR', 'QTRR', 'RUSDFDD', 'RUSDFDE', 'RUSDFDE', 'RUSDFDN', 'RUSDFDWN', 'RUSDFMN',
    'RUSDFMY', 'RUSDFMY', 'RUSDFWDX', 'RUSDFWKX', 'SLODFDD', 'SLODFDE', 'SLODFDE', 'SLODFDN', 'SLODFDWN', 'SLODFMN',
    'SLODFMY', 'SLODFMY', 'SLODFWDX', 'SLODFWKX', 'SVEDFDD', 'SVEDFDE', 'SVEDFDE', 'SVEDFDN', 'SVEDFDWN', 'SVEDFMN',
    'SVEDFMY', 'SVEDFMY', 'SVEDFWDX', 'SVEDFWKX', 'WEEKDATE', 'WEEKDATX', 'WEEKDAY', 'WEEKU', 'WEEKU', 'WEEKV', 'WEEKV',
    'WEEKW', 'WEEKW', 'WORDDATE', 'WORDDATX', 'XYYMMDD', 'XYYMMDD', 'YEAR', 'YYMM', 'YYMMC', 'YYMMD', 'YYMMDD',
    'YYMMDD',
    'YYMMDDB', 'YYMMDDC', 'YYMMDDD', 'YYMMDDN', 'YYMMDDP', 'YYMMDDS', 'YYMMN', 'YYMMN', 'YYMMP', 'YYMMS', 'YYMON',
    'YYQ',
    'YYQ', 'YYQC', 'YYQD', 'YYQN', 'YYQP', 'YYQR', 'YYQRC', 'YYQRD', 'YYQRN', 'YYQRP', 'YYQRS', 'YYQS', 'YYQZ', 'YYQZ',
    'YYWEEKU', 'YYWEEKV', 'YYWEEKW',
)

sas_time_fmts = (
    'ANYDTTME', 'B8601LZ', 'B8601LZ', 'B8601TM', 'B8601TM', 'B8601TZ', 'B8601TZ', 'E8601LZ', 'E8601LZ', 'E8601TM',
    'E8601TM', 'E8601TZ', 'E8601TZ', 'HHMM', 'HOUR', 'IS8601LZ', 'IS8601LZ', 'IS8601TM', 'IS8601TM', 'IS8601TZ',
    'IS8601TZ', 'JTIMEH', 'JTIMEHM', 'JTIMEHMS', 'JTIMEHW', 'JTIMEMW', 'JTIMESW', 'MMSS', 'ND8601TM', 'ND8601TZ',
    'NLTIMAP', 'NLTIMAP', 'NLTIME', 'NLTIME', 'STIMER', 'TIME', 'TIMEAMPM', 'TOD',
)

sas_datetime_fmts = (
    'AFRDFDT', 'AFRDFDT', 'ANYDTDTM', 'B8601DN', 'B8601DN', 'B8601DT', 'B8601DT', 'B8601DZ', 'B8601DZ', 'CATDFDT',
    'CATDFDT', 'CRODFDT', 'CRODFDT', 'CSYDFDT', 'CSYDFDT', 'DANDFDT', 'DANDFDT', 'DATEAMPM', 'DATETIME', 'DATETIME',
    'DESDFDT', 'DESDFDT', 'DEUDFDT', 'DEUDFDT', 'DTDATE', 'DTMONYY', 'DTWKDATX', 'DTYEAR', 'DTYYQC', 'E8601DN',
    'E8601DN', 'E8601DT', 'E8601DT', 'E8601DZ', 'E8601DZ', 'ENGDFDT', 'ENGDFDT', 'ESPDFDT', 'ESPDFDT', 'EURDFDT',
    'EURDFDT', 'FINDFDT', 'FINDFDT', 'FRADFDT', 'FRADFDT', 'FRSDFDT', 'FRSDFDT', 'HUNDFDT', 'HUNDFDT', 'IS8601DN',
    'IS8601DN', 'IS8601DT', 'IS8601DT', 'IS8601DZ', 'IS8601DZ', 'ITADFDT', 'ITADFDT', 'JDATEYT', 'JDATEYTW', 'JNENGOT',
    'JNENGOTW', 'MACDFDT', 'MACDFDT', 'MDYAMPM', 'MDYAMPM', 'ND8601DN', 'ND8601DT', 'ND8601DZ', 'NLDATM', 'NLDATM',
    'NLDATMAP', 'NLDATMAP', 'NLDATMDT', 'NLDATML', 'NLDATMM', 'NLDATMMD', 'NLDATMMDL', 'NLDATMMDM', 'NLDATMMDS',
    'NLDATMMN', 'NLDATMS', 'NLDATMTM', 'NLDATMTZ', 'NLDATMW', 'NLDATMW', 'NLDATMWN', 'NLDATMWZ', 'NLDATMYM',
    'NLDATMYML',
    'NLDATMYMM', 'NLDATMYMS', 'NLDATMYQ', 'NLDATMYQL', 'NLDATMYQM', 'NLDATMYQS', 'NLDATMYR', 'NLDATMYW', 'NLDATMZ',
    'NLDDFDT', 'NLDDFDT', 'NORDFDT', 'NORDFDT', 'POLDFDT', 'POLDFDT', 'PTGDFDT', 'PTGDFDT', 'RUSDFDT', 'RUSDFDT',
    'SLODFDT', 'SLODFDT', 'SVEDFDT', 'SVEDFDT', 'TWMDY', 'YMDDTTM',
)

sas_encoding_mapping = {
    'arabic': [1, 'iso8859_6', 'iso-8859-6', 'arabic'],
    'big5': [2, 'big5', 'big5-tw', 'csbig5'],
    'cyrillic': [1, 'iso8859_5', 'iso-8859-5', 'cyrillic'],
    'ebcdic037': [1, 'cp037', 'ibm037', 'ibm039'],
    'ebcdic273': [1, 'cp273', '273', 'ibm273', 'csibm273'],
    'ebcdic500': [1, 'cp500', 'ebcdic-cp-be', 'ebcdic-cp-ch', 'ibm500'],
    'euc-cn': [2, 'gb2312', 'chinese', 'csiso58gb231280', 'euc-cn', 'euccn', 'eucgb2312-cn', 'gb2312-1980', 'gb2312-80',
               'iso-ir-58'],
    'euc-jp': [4, 'euc_jis_2004', 'jisx0213', 'eucjis2004'],
    'euc-kr': [4, 'euc_kr', 'euckr', 'korean', 'ksc5601', 'ks_c-5601', 'ks_c-5601-1987', 'ksx1001', 'ks_x-1001'],
    'greek': [1, 'iso8859_7', 'iso-8859-7', 'greek', 'greek8'],
    'hebrew': [1, 'iso8859_8', 'iso-8859-8', 'hebrew'],
    'ibm-949': [1, 'cp949', '949', 'ms949', 'uhc'],
    'kz1048': [1, 'kz1048', 'kz_1048', 'strk1048_2002', 'rk1048'],
    'latin10': [1, 'iso8859_16', 'iso-8859-16', 'latin10', 'l10'],
    'latin1': [1, 'latin_1', 'iso-8859-1', 'iso8859-1', '8859', 'cp819', 'latin', 'latin1', 'l1'],
    'latin2': [1, 'iso8859_2', 'iso-8859-2', 'latin2', 'l2'],
    'latin3': [1, 'iso8859_3', 'iso-8859-3', 'latin3', 'l3'],
    'latin4': [1, 'iso8859_4', 'iso-8859-4', 'latin4', 'l4'],
    'latin5': [1, 'iso8859_9', 'iso-8859-9', 'latin5', 'l5'],
    'latin6': [1, 'iso8859_10', 'iso-8859-10', 'latin6', 'l6'],
    'latin7': [1, 'iso8859_13', 'iso-8859-13', 'latin7', 'l7'],
    'latin8': [1, 'iso8859_14', 'iso-8859-14', 'latin8', 'l8'],
    'latin9': [1, 'iso8859_15', 'iso-8859-15', 'latin9', 'l9'],
    'ms-932': [2, 'cp932', '932', 'ms932', 'mskanji', 'ms-kanji'],
    'msdos737': [1, 'cp737'],
    'msdos775': [1, 'cp775', 'ibm775'],
    'open_ed-1026': [1, 'cp1026', 'ibm1026'],
    'open_ed-1047': [1, 'cp1047'],  # Though this isn't available in base python, it's 3rd party
    'open_ed-1140': [1, 'cp1140', 'ibm1140'],
    'open_ed-424': [1, 'cp424', 'ebcdic-cp-he', 'ibm424'],
    'open_ed-875': [1, 'cp875'],
    'pcoem437': [1, 'cp437', '437', 'ibm437'],
    'pcoem850': [1, 'cp850', '850', 'ibm850'],
    'pcoem852': [1, 'cp852', '852', 'ibm852'],
    'pcoem857': [1, 'cp857', '857', 'ibm857'],
    'pcoem858': [1, 'cp858', '858', 'ibm858'],
    'pcoem860': [1, 'cp860', '860', 'ibm860'],
    'pcoem862': [1, 'cp862', '862', 'ibm862'],
    'pcoem863': [1, 'cp863'],
    'pcoem864': [1, 'cp864', 'ibm864'],
    'pcoem865': [1, 'cp865', '865', 'ibm865'],
    'pcoem866': [1, 'cp866', '866', 'ibm866'],
    'pcoem869': [1, 'cp869', '869', 'cp-gr', 'ibm869'],
    'pcoem874': [1, 'cp874'],
    'shift-jis': [2, 'shift_jis', 'csshiftjis', 'shiftjis', 'sjis', 's_jis'],
    'thai': [1, 'iso8859_11', 'so-8859-11', 'thai'],
    'us-ascii': [1, 'ascii', '646', 'us-ascii'],
    'utf-8': [4, 'utf_8', 'u8', 'utf', 'utf8', 'utf-8'],
    'warabic': [1, 'cp1256', 'windows-1256'],
    'wbaltic': [1, 'cp1257', 'windows-1257'],
    'wcyrillic': [1, 'cp1251', 'windows-1251'],
    'wgreek': [1, 'cp1253', 'windows-1253'],
    'whebrew': [1, 'cp1255', 'windows-1255'],
    'wlatin1': [1, 'cp1252', 'windows-1252'],
    'wlatin2': [1, 'cp1250', 'windows-1250'],
    'wturkish': [1, 'cp1254', 'windows-1254'],
    'wvietnamese': [1, 'cp1258', 'windows-1258'],
    'any': None,
    'dec-cn': None,
    'dec-jp': None,
    'dec-tw': None,
    'ebcdic1025': None,
    'ebcdic1026': None,
    'ebcdic1047': None,
    'ebcdic1112': None,
    'ebcdic1122': None,
    'ebcdic1130': None,
    'ebcdic1137': None,
    'ebcdic1140': None,
    'ebcdic1141': None,
    'ebcdic1142': None,
    'ebcdic1143': None,
    'ebcdic1144': None,
    'ebcdic1145': None,
    'ebcdic1146': None,
    'ebcdic1147': None,
    'ebcdic1148': None,
    'ebcdic1149': None,
    'ebcdic1153': None,
    'ebcdic1154': None,
    'ebcdic1155': None,
    'ebcdic1156': None,
    'ebcdic1157': None,
    'ebcdic1158': None,
    'ebcdic1160': None,
    'ebcdic1164': None,
    'ebcdic275': None,
    'ebcdic277': None,
    'ebcdic278': None,
    'ebcdic280': None,
    'ebcdic284': None,
    'ebcdic285': None,
    'ebcdic297': None,
    'ebcdic424': None,
    'ebcdic425': None,
    'ebcdic838': None,
    'ebcdic870': None,
    'ebcdic875': None,
    'ebcdic905': None,
    'ebcdic924': None,
    'ebcdic-any': None,
    'euc-tw': None,
    'hp15-tw': None,
    'ibm-930': None,
    'ibm-933': None,
    'ibm-935': None,
    'ibm-937': None,
    'ibm-939e': None,
    'ibm-939': None,
    'ibm-942': None,
    'ibm-950': None,
    'ms-936': None,
    'ms-949': None,
    'ms-950': None,
    'msdos720': None,
    'open_ed-037': None,
    'open_ed-1025': None,
    'open_ed-1112': None,
    'open_ed-1122': None,
    'open_ed-1130': None,
    'open_ed-1137': None,
    'open_ed-1141': None,
    'open_ed-1142': None,
    'open_ed-1143': None,
    'open_ed-1144': None,
    'open_ed-1145': None,
    'open_ed-1146': None,
    'open_ed-1147': None,
    'open_ed-1148': None,
    'open_ed-1149': None,
    'open_ed-1153': None,
    'open_ed-1154': None,
    'open_ed-1155': None,
    'open_ed-1156': None,
    'open_ed-1157': None,
    'open_ed-1158': None,
    'open_ed-1160': None,
    'open_ed-1164': None,
    'open_ed-1166': None,
    'open_ed-273': None,
    'open_ed-275': None,
    'open_ed-277': None,
    'open_ed-278': None,
    'open_ed-280': None,
    'open_ed-284': None,
    'open_ed-285': None,
    'open_ed-297': None,
    'open_ed-425': None,
    'open_ed-500': None,
    'open_ed-838': None,
    'open_ed-870': None,
    'open_ed-905': None,
    'open_ed-924': None,
    'open_ed-930': None,
    'open_ed-933': None,
    'open_ed-935': None,
    'open_ed-937': None,
    'open_ed-939e': None,
    'open_ed-939': None,
    'pc1098': None,
    'pciscii806': None,
    'pcoem1129': None,
    'pcoem921': None,
    'pcoem922': None,
    'roman8': None
}<|MERGE_RESOLUTION|>--- conflicted
+++ resolved
@@ -1022,11 +1022,7 @@
         return sd
 
     def saslib(self, libref: str, engine: str = ' ', path: typing.Union[str, list] = '',
-<<<<<<< HEAD
                options: str = ' ', prompt: dict = None) -> str:
-=======
-               options: str = ' ', prompt: dict = []) -> str:
->>>>>>> c0c0bcda
         """
 
         :param libref:  the libref for be assigned
