--- conflicted
+++ resolved
@@ -50,9 +50,9 @@
 from saspy.sasdata import SASdata
 
 try:
-   import pandas as pd
+    import pandas as pd
 except ImportError:
-   pass
+    pass
 
 try:
     import saspy.sasiostdio as sasiostdio
@@ -73,41 +73,41 @@
 
     def __init__(self, **kwargs):
         self._kernel = kwargs.get('kernel', None)
-        configs    = []
+        configs = []
         self.valid = True
-        self.mode  = ''
+        self.mode = ''
 
         cfgfile = kwargs.get('cfgfile', None)
         if cfgfile:
-           tempdir = tempfile.TemporaryDirectory()
-           try:
-              fdin = open(cfgfile)
-           except:
-              print("Couldn't open cfgfile "+cfgfile)
-              cfgfile = None
-
-           if cfgfile:
-              f1 = fdin.read()
-              fdout = open(tempdir.name+os.sep+"sascfgfile.py",'w')
-              fdout.write(f1)
-              fdout.close()
-              fdin.close()
-              sys.path.append(tempdir.name)
-              import sascfgfile as SAScfg
-              tempdir.cleanup()
-              sys.path.remove(tempdir.name)
-        
+            tempdir = tempfile.TemporaryDirectory()
+            try:
+                fdin = open(cfgfile)
+            except:
+                print("Couldn't open cfgfile " + cfgfile)
+                cfgfile = None
+
+            if cfgfile:
+                f1 = fdin.read()
+                fdout = open(tempdir.name + os.sep + "sascfgfile.py", 'w')
+                fdout.write(f1)
+                fdout.close()
+                fdin.close()
+                sys.path.append(tempdir.name)
+                import sascfgfile as SAScfg
+                tempdir.cleanup()
+                sys.path.remove(tempdir.name)
+
         if not cfgfile:
-           try:
-              import saspy.sascfg_personal as SAScfg
-           except ImportError:
-              try:
-                 import sascfg_personal as SAScfg
-              except ImportError:
-                 import saspy.sascfg as SAScfg
-        
-        self.SAScfg  = SAScfg
-        
+            try:
+                import saspy.sascfg_personal as SAScfg
+            except ImportError:
+                try:
+                    import sascfg_personal as SAScfg
+                except ImportError:
+                    import saspy.sascfg as SAScfg
+
+        self.SAScfg = SAScfg
+
         # GET Config options
         try:
             self.cfgopts = getattr(SAScfg, "SAS_config_options")
@@ -138,28 +138,28 @@
                         str(configs) + " ")
 
         while cfgname not in configs:
-           cfgname = self._prompt(
-              "The SAS Config name specified was not found. Please enter the SAS Config you wish to use. Available Configs are: " +
-              str(configs) + " ")
-           if cfgname is None:
-              raise KeyboardInterrupt
+            cfgname = self._prompt(
+                "The SAS Config name specified was not found. Please enter the SAS Config you wish to use. Available Configs are: " +
+                str(configs) + " ")
+            if cfgname is None:
+                raise KeyboardInterrupt
 
         self.name = cfgname
         cfg = getattr(SAScfg, cfgname)
 
-        ip            = cfg.get('ip', '')
-        ssh           = cfg.get('ssh', '')
-        path          = cfg.get('saspath', '')
-        java          = cfg.get('java', '')
-        self.results  = cfg.get('results', None)
+        ip = cfg.get('ip', '')
+        ssh = cfg.get('ssh', '')
+        path = cfg.get('saspath', '')
+        java = cfg.get('java', '')
+        self.results = cfg.get('results', None)
         self.autoexec = cfg.get('autoexec', None)
 
-        inautoexec = kwargs.get('autoexec', None)   
+        inautoexec = kwargs.get('autoexec', None)
         if inautoexec:
-           if lock and self.autoexec:
-             print("Parameter 'autoexec' passed to SAS_session was ignored due to configuration restriction.")
-           else:
-              self.autoexec = inautoexec
+            if lock and self.autoexec:
+                print("Parameter 'autoexec' passed to SAS_session was ignored due to configuration restriction.")
+            else:
+                self.autoexec = inautoexec
 
         if len(java) > 0:
             self.mode = 'IOM'
@@ -170,7 +170,7 @@
         elif len(path) > 0:
             self.mode = 'STDIO'
         else:
-            print("Configuration Definition "+cfgname+" is not valid. Failed to create a SASsession.")
+            print("Configuration Definition " + cfgname + " is not valid. Failed to create a SASsession.")
             self.valid = False
 
     def _prompt(self, prompt, pw=False):
@@ -254,22 +254,22 @@
 
     # def __init__(self, cfgname: str ='', kernel: 'SAS_kernel' =None, saspath :str ='', options: list =[]) -> 'SASsession':
     def __init__(self, **kwargs):
-        self._loaded_macros     = False
-        self._obj_cnt           = 0
-        self.nosub              = False
-        self.sascfg             = SASconfig(**kwargs)
-        self.batch              = False
-        self.results            = kwargs.get('results', self.sascfg.results)
+        self._loaded_macros = False
+        self._obj_cnt = 0
+        self.nosub = False
+        self.sascfg = SASconfig(**kwargs)
+        self.batch = False
+        self.results = kwargs.get('results', self.sascfg.results)
         if not self.results:
-           self.results         = 'Pandas'
-        self.workpath           = ''
-        self.sasver             = ''
-        self.sascei             = ''
-        self.SASpid             = None
-        self.HTML_Style         = "HTMLBlue"
-        self.sas_date_fmts      = sas_date_fmts
-        self.sas_time_fmts      = sas_time_fmts
-        self.sas_datetime_fmts  = sas_datetime_fmts
+            self.results = 'Pandas'
+        self.workpath = ''
+        self.sasver = ''
+        self.sascei = ''
+        self.SASpid = None
+        self.HTML_Style = "HTMLBlue"
+        self.sas_date_fmts = sas_date_fmts
+        self.sas_time_fmts = sas_time_fmts
+        self.sas_datetime_fmts = sas_datetime_fmts
 
         if not self.sascfg.valid:
             self._io = None
@@ -289,27 +289,27 @@
         '''
 
         try:
-           if self._io.pid:
-             ll = self.submit('%put WORKpath=%sysfunc(pathname(work));')
-             self.workpath = ll['LOG'].rpartition('WORKpath=')[2].strip().partition('\n')[0].strip()
-             win = self.workpath.count('\\')
-             lnx = self.workpath.count('/')
-             if (win > lnx):
-                self.workpath += '\\'
-             else:
-                self.workpath += '/'
-             ll = self.submit('%put SYSV=&sysvlong4;')
-             self.sasver = ll['LOG'].rpartition('SYSV=')[2].partition('\n')[0].strip()
-             ll = self.submit('proc options option=encoding;run;')
-             self.sascei = ll['LOG'].rpartition('ENCODING=')[2].partition(' ')[0].strip()
-
-             self.SASpid = self.symget("SYSJOBID")
-
-             if self.sascfg.autoexec:
-                ll = self.submit(self.sascfg.autoexec)
+            if self._io.pid:
+                ll = self.submit('%put WORKpath=%sysfunc(pathname(work));')
+                self.workpath = ll['LOG'].rpartition('WORKpath=')[2].strip().partition('\n')[0].strip()
+                win = self.workpath.count('\\')
+                lnx = self.workpath.count('/')
+                if (win > lnx):
+                    self.workpath += '\\'
+                else:
+                    self.workpath += '/'
+                ll = self.submit('%put SYSV=&sysvlong4;')
+                self.sasver = ll['LOG'].rpartition('SYSV=')[2].partition('\n')[0].strip()
+                ll = self.submit('proc options option=encoding;run;')
+                self.sascei = ll['LOG'].rpartition('ENCODING=')[2].partition(' ')[0].strip()
+
+                self.SASpid = self.symget("SYSJOBID")
+
+                if self.sascfg.autoexec:
+                    ll = self.submit(self.sascfg.autoexec)
 
         except (AttributeError):
-           self._io = None
+            self._io = None
 
     def __repr__(self):
         """
@@ -318,30 +318,30 @@
         :return: output
         """
         if self._io is None:
-           pyenc = ''
-           if self.sascfg.cfgopts.get('verbose', True):
-              print("This SASsession object is not valid\n")
-        else:
-           pyenc = self._io.sascfg.encoding     
-
-        x  = "Access Method         = %s\n" % self.sascfg.mode
+            pyenc = ''
+            if self.sascfg.cfgopts.get('verbose', True):
+                print("This SASsession object is not valid\n")
+        else:
+            pyenc = self._io.sascfg.encoding
+
+        x = "Access Method         = %s\n" % self.sascfg.mode
         x += "SAS Config name       = %s\n" % self.sascfg.name
-        x += "WORK Path             = %s\n" % self.workpath    
-        x += "SAS Version           = %s\n" % self.sasver        
+        x += "WORK Path             = %s\n" % self.workpath
+        x += "SAS Version           = %s\n" % self.sasver
         x += "SASPy Version         = %s\n" % sys.modules['saspy'].__version__
-        x += "Teach me SAS          = %s\n" % str(self.nosub)  
-        x += "Batch                 = %s\n" % str(self.batch)    
-        x += "Results               = %s\n" % self.results     
-        x += "SAS Session Encoding  = %s\n" % self.sascei     
+        x += "Teach me SAS          = %s\n" % str(self.nosub)
+        x += "Batch                 = %s\n" % str(self.batch)
+        x += "Results               = %s\n" % self.results
+        x += "SAS Session Encoding  = %s\n" % self.sascei
         x += "Python Encoding value = %s\n" % pyenc
         x += "SAS process Pid value = %s\n" % self.SASpid
         x += "\n"
-        return(x)                 
+        return (x)
 
     def __del__(self):
         if self._io:
-           if self._io:
-              return self._io.__del__()
+            if self._io:
+                return self._io.__del__()
 
     def _objcnt(self):
         self._obj_cnt += 1
@@ -505,7 +505,6 @@
         if not self._loaded_macros:
             self._loadmacros()
             self._loaded_macros = True
-
 
         return SASml(self)
 
@@ -648,7 +647,8 @@
             else:
                 print(ll['LOG'].rsplit(";*\';*\";*/;\n")[0])
 
-    def read_csv(self, file: str, table: str = '_csv', libref: str = '', results: str = '', opts: dict = None) -> 'SASdata':
+    def read_csv(self, file: str, table: str = '_csv', libref: str = '', results: str = '',
+                 opts: dict = None) -> 'SASdata':
         """
         :param file: either the OS filesystem path of the file, or HTTP://... for a url accessible file
         :param table: the name of the SAS Data Set to create
@@ -707,7 +707,7 @@
             return log
 
     def df2sd(self, df: 'pd.DataFrame', table: str = '_df', libref: str = '',
-              results: str = '', keep_outer_quotes: bool=False) -> 'SASdata':
+              results: str = '', keep_outer_quotes: bool = False) -> 'SASdata':
         """
         This is an alias for 'dataframe2sasdata'. Why type all that?
 
@@ -721,7 +721,7 @@
         return self.dataframe2sasdata(df, table, libref, results, keep_outer_quotes)
 
     def dataframe2sasdata(self, df: 'pd.DataFrame', table: str = '_df', libref: str = '',
-                          results: str = '', keep_outer_quotes: bool=False) -> 'SASdata':
+                          results: str = '', keep_outer_quotes: bool = False) -> 'SASdata':
         """
         This method imports a Pandas Data Frame to a SAS Data Set, returning the SASdata object for the new Data Set.
 
@@ -745,7 +745,8 @@
         else:
             return None
 
-    def sd2df(self, table: str, libref: str = '', dsopts: dict = None, method: str = 'MEMORY', **kwargs) -> 'pd.DataFrame':
+    def sd2df(self, table: str, libref: str = '', dsopts: dict = None, method: str = 'MEMORY',
+              **kwargs) -> 'pd.DataFrame':
         """
         This is an alias for 'sasdata2dataframe'. Why type all that?
         SASdata object that refers to the Sas Data Set you want to export to a Pandas Data Frame
@@ -778,7 +779,8 @@
 
         return self.sasdata2dataframe(table, libref, dsopts, method, **kwargs)
 
-    def sd2df_CSV(self, table: str, libref: str = '', dsopts: dict = None, tempfile: str=None, tempkeep: bool=False, **kwargs) -> 'pd.DataFrame':
+    def sd2df_CSV(self, table: str, libref: str = '', dsopts: dict = None, tempfile: str = None, tempkeep: bool = False,
+                  **kwargs) -> 'pd.DataFrame':
         """
         This is an alias for 'sasdata2dataframe' specifying method='CSV'. Why type all that?
         SASdata object that refers to the Sas Data Set you want to export to a Pandas Data Frame
@@ -810,7 +812,8 @@
         """
         dsopts = dsopts if dsopts is not None else {}
 
-        return self.sasdata2dataframe(table, libref, dsopts, method='CSV', tempfile=tempfile, tempkeep=tempkeep, **kwargs)
+        return self.sasdata2dataframe(table, libref, dsopts, method='CSV', tempfile=tempfile, tempkeep=tempkeep,
+                                      **kwargs)
 
     def sasdata2dataframe(self, table: str, libref: str = '', dsopts: dict = None, method: str = 'MEMORY',
                           **kwargs) -> 'pd.DataFrame':
@@ -929,7 +932,6 @@
                 opts = ';' + fmat
         return opts
 
-
     def _impopts(self, opts):
         """
         :param opts: a dictionary containing any of the following Proc Import options(datarow, delimiter, getnames, guessingrows):
@@ -953,25 +955,24 @@
         if len(opts):
             for key in opts:
                 if len(str(opts[key])):
-                    if key     == 'datarow':
+                    if key == 'datarow':
                         optstr += 'datarow=' + str(opts[key]) + ';'
-                    elif key   == 'delimiter':
+                    elif key == 'delimiter':
                         optstr += 'delimiter='
-                        optstr += "'"+'%02x' % ord(opts[key].encode(self._io.sascfg.encoding))+"'x; "
-                    elif key   == 'getnames':
+                        optstr += "'" + '%02x' % ord(opts[key].encode(self._io.sascfg.encoding)) + "'x; "
+                    elif key == 'getnames':
                         optstr += 'getnames='
                         if opts[key]:
-                           optstr += 'YES; '
+                            optstr += 'YES; '
                         else:
-                           optstr += 'NO; '
-                    elif key   == 'guessingrows':
+                            optstr += 'NO; '
+                    elif key == 'guessingrows':
                         optstr += 'guessingrows='
                         if opts[key] == 'MAX':
-                           optstr += 'MAX; '
+                            optstr += 'MAX; '
                         else:
-                           optstr += str(opts[key])+'; '
+                            optstr += str(opts[key]) + '; '
         return optstr
-
 
     def _expopts(self, opts):
         """
@@ -992,15 +993,15 @@
         if len(opts):
             for key in opts:
                 if len(str(opts[key])):
-                    if key     == 'delimiter':
+                    if key == 'delimiter':
                         optstr += 'delimiter='
-                        optstr += "'"+'%02x' % ord(opts[key].encode(self._io.sascfg.encoding))+"'x; "
-                    elif key   == 'putnames':
+                        optstr += "'" + '%02x' % ord(opts[key].encode(self._io.sascfg.encoding)) + "'x; "
+                    elif key == 'putnames':
                         optstr += 'putnames='
                         if opts[key]:
-                           optstr += 'YES; '
+                            optstr += 'YES; '
                         else:
-                           optstr += 'NO; '
+                            optstr += 'NO; '
         return optstr
 
     def symput(self, name, value):
@@ -1012,8 +1013,7 @@
             - value   is a variable that can be resolved to a string
 
         """
-        ll = self.submit("%let "+name +"=%NRBQUOTE("+str(value)+");\n")
-
+        ll = self.submit("%let " + name + "=%NRBQUOTE(" + str(value) + ");\n")
 
     def symget(self, name):
         """
@@ -1022,20 +1022,19 @@
             - name    is a character
 
         """
-        ll = self.submit("%put "+name+"=&"+name+";\n")
-
-        l2 = ll['LOG'].rpartition(name+"=")
+        ll = self.submit("%put " + name + "=&" + name + ";\n")
+
+        l2 = ll['LOG'].rpartition(name + "=")
         l2 = l2[2].partition("\n")
         try:
-           var = int(l2[0])
+            var = int(l2[0])
         except:
-           try:
-              var = float(l2[0])
-           except:
-              var = l2[0]
-        
+            try:
+                var = float(l2[0])
+            except:
+                var = l2[0]
+
         return var
-
 
     def disconnect(self):
         """
@@ -1043,13 +1042,10 @@
         See the Advanced topics section of the doc for details
         """
         if self.sascfg.mode != 'IOM':
-           res = "This method is only available with the IOM access method"
-        else:
-           res = self._io.disconnect()
+            res = "This method is only available with the IOM access method"
+        else:
+            res = self._io.disconnect()
         return res
-
-<<<<<<< HEAD
-=======
 
     def SYSINFO(self):
         """
@@ -1058,7 +1054,6 @@
         """
         return self.symget("SYSINFO")
 
-
     def SYSERR(self):
         """
         This method returns the SAS Automatic Macro Variable SYSERR which
@@ -1066,7 +1061,6 @@
         """
         return self.symget("SYSERR")
 
-
     def SYSERRORTEXT(self):
         """
         This method returns the SAS Automatic Macro Variable SYSERRORTEXT which
@@ -1074,7 +1068,6 @@
         """
         return self.symget("SYSERRORTEXT")
 
-
     def SYSWARNINGTEXT(self):
         """
         This method returns the SAS Automatic Macro Variable SYSWARNINGTEXT which
@@ -1082,7 +1075,6 @@
         """
         return self.symget("SYSWARNINGTEXT")
 
-
     def SYSFILRC(self):
         """
         This method returns the SAS Automatic Macro Variable SYSFILRC which
@@ -1090,7 +1082,6 @@
         """
         return self.symget("SYSFILRC")
 
-
     def SYSLIBRC(self):
         """
         This method returns the SAS Automatic Macro Variable SYSLIBRC which
@@ -1098,7 +1089,6 @@
         """
         return self.symget("SYSLIBRC")
 
-
     def dirlist(self, path):
         """
         This method returns the directory list for the path specified where SAS is running
@@ -1106,13 +1096,13 @@
         host = self.symget('SYSSCP')
 
         if host == 'WIN':
-           sep = '\\'
-        else:
-           sep = '/'
+            sep = '\\'
+        else:
+            sep = '/'
 
         code = """
         data _null_;
-         spd = '"""+path+"""';
+         spd = '""" + path + """';
          rc  = filename('saspydir', spd);
          did = dopen('saspydir');
 
@@ -1124,13 +1114,13 @@
                   name = dread(did, memcount);
                   memcount = memcount - 1;
         
-                  qname = spd || '"""+sep+"""' || name; 
+                  qname = spd || '""" + sep + """' || name; 
         
                   rc = filename('saspydq', qname);
                   dq = dopen('saspydq');
                   if dq NE 0 then
                      do;
-                        dname = strip(name) || '"""+sep+"""';
+                        dname = strip(name) || '""" + sep + """';
                         put 'DIR=' dname;
                         rc = dclose(dq);
                      end;
@@ -1162,15 +1152,15 @@
         l3 = l2[2].rpartition("MEMEND")[0]
 
         for row in l3.split(sep='\n'):
-           i = row.partition('=')
-           if i[0] in ['FILE', 'DIR']:
-              dirlist.append(i[2])
-      
+            i = row.partition('=')
+            if i[0] in ['FILE', 'DIR']:
+                dirlist.append(i[2])
+
         if memcount != len(dirlist):
-           print("Some problem parsing list. Should be "+str(memcount)+" entries but got "+str(len(dirlist))+" instead.")
+            print("Some problem parsing list. Should be " + str(memcount) + " entries but got " + str(
+                len(dirlist)) + " instead.")
 
         return dirlist
-
 
 
 class SASdata:
@@ -1248,8 +1238,8 @@
 
         print(key)
         print(type(key))
-        #print(kwargs.keys())
-        #print(kwargs.items())
+        # print(kwargs.keys())
+        # print(kwargs.items())
 
     def __repr__(self):
         """
@@ -1257,11 +1247,11 @@
 
         :return: output
         """
-        x  = "Libref  = %s\n" % self.libref
+        x = "Libref  = %s\n" % self.libref
         x += "Table   = %s\n" % self.table
         x += "Dsopts  = %s\n" % str(self.dsopts)
         x += "Results = %s\n" % self.results
-        return(x)                 
+        return (x)
 
     def set_results(self, results: str):
         """
@@ -1316,7 +1306,7 @@
             for t in tablename:
                 # strip leading '_' from names and capitalize for dictionary labels
                 if self.sas.exist(t, libref):
-                   pd[t.replace('_', '').capitalize()] = self.sas._io.sasdata2dataframe(t, libref)
+                    pd[t.replace('_', '').capitalize()] = self.sas._io.sasdata2dataframe(t, libref)
                 self.sas._io.submit("proc delete data=%s.%s; run;" % (libref, t))
         else:
             raise SyntaxError("The tablename must be a string or list %s was submitted" % str(type(tablename)))
@@ -1506,9 +1496,9 @@
                     self.sas.nosub = False
                     ll = self.sas.submit(num_string.format(self.libref, self.table + self._dsopts()))
                     self.sas.nosub = nosub
-                    l2 = ll['LOG'].partition("VARLIST=\n")            
-                    l2 = l2[2].rpartition("VARLISTend=\n")                   
-                    numlist1 = l2[0].split("\n")                                             
+                    l2 = ll['LOG'].partition("VARLIST=\n")
+                    l2 = l2[2].rpartition("VARLISTend=\n")
+                    numlist1 = l2[0].split("\n")
 
                     # check if var is in numlist1
                     if isinstance(var, str):
@@ -1540,7 +1530,8 @@
                 split_code += "\t%s.%s%s_score(drop=_Partind_ _cvfold:)\n" % (out_libref, out_table, j)
             split_code += ';\n \tset %s.%s;\n' % (out_libref, out_table)
             for z in range(1, k + 1):
-                split_code += "\tif _cvfold%s = 1 or _partind_ = 1 then output %s.%s%s_train;\n" % (z, out_libref, out_table, z)
+                split_code += "\tif _cvfold%s = 1 or _partind_ = 1 then output %s.%s%s_train;\n" % (
+                z, out_libref, out_table, z)
                 split_code += "\telse output %s.%s%s_score;\n" % (out_libref, out_table, z)
             split_code += 'run;'
         runcode = True
@@ -1565,8 +1556,9 @@
                             self.sas.sasdata(out_table + str(k) + "_score", out_libref, dsopts=self._dsopts()))
 
                 for j in range(1, k + 1):
-                    outTableList.append((self.sas.sasdata(out_table + str(j) + "_train", out_libref, dsopts=self._dsopts()),
-                                               self.sas.sasdata(out_table + str(j) + "_score", out_libref, dsopts=self._dsopts())))
+                    outTableList.append(
+                        (self.sas.sasdata(out_table + str(j) + "_train", out_libref, dsopts=self._dsopts()),
+                         self.sas.sasdata(out_table + str(j) + "_score", out_libref, dsopts=self._dsopts())))
                 return outTableList
             if out:
                 if not isinstance(out, str):
@@ -1625,7 +1617,8 @@
             return
 
         if self.results.upper() == 'PANDAS':
-            code = "proc contents data=%s.%s %s ;ods output Variables=work._variables ;run;" % (self.libref, self.table, self._dsopts())
+            code = "proc contents data=%s.%s %s ;ods output Variables=work._variables ;run;" % (
+            self.libref, self.table, self._dsopts())
             pd = self._returnPD(code, '_variables')
             pd['Type'] = pd['Type'].str.rstrip()
             return pd
@@ -1727,19 +1720,19 @@
             return self._returnPD(code, '_summary')
         else:
             if self.HTML:
-               if not ll:
-                  ll = self.sas._io.submit(code)
-               if not self.sas.batch:
-                  DISPLAY(HTML(ll['LST']))
-               else:
-                  return ll
+                if not ll:
+                    ll = self.sas._io.submit(code)
+                if not self.sas.batch:
+                    DISPLAY(HTML(ll['LST']))
+                else:
+                    return ll
             else:
-               if not ll:
-                  ll = self.sas._io.submit(code, "text")
-               if not self.sas.batch:
-                  print(ll['LST'])
-               else:
-                  return ll
+                if not ll:
+                    ll = self.sas._io.submit(code, "text")
+                if not self.sas.batch:
+                    print(ll['LST'])
+                else:
+                    return ll
 
     def impute(self, vars: dict, replace: bool = False, prefix: str = 'imp_', out: 'SASdata' = None) -> 'SASdata':
         """
@@ -1798,13 +1791,13 @@
         sql = "proc sql;\n  select\n"
         sqlsel = ' %s(%s),\n'
         sqlinto = ' into\n'
-        if len(out_libref)>0 :
+        if len(out_libref) > 0:
             ds1 = "data " + out_libref + "." + out_table + "; set " + self.libref + "." + self.table + self._dsopts() + ";\n"
         else:
             ds1 = "data " + out_table + "; set " + self.libref + "." + self.table + self._dsopts() + ";\n"
         dsmiss = 'if missing({0}) then {1} = {2};\n'
         if replace:
-            dsmiss = prefix+'{1} = {0}; if missing({0}) then %s{1} = {2};\n' % prefix
+            dsmiss = prefix + '{1} = {0}; if missing({0}) then %s{1} = {2};\n' % prefix
 
         modesql = ''
         modeq = "proc sql outobs=1;\n  select %s, count(*) as freq into :imp_mode_%s, :imp_mode_freq\n"
@@ -1831,7 +1824,8 @@
                         ds1 += dsmiss.format(v, v, '(&imp_min_' + v + '.' + ' + ' + '&imp_max_' + v + '.' + ') / 2')
                     elif key.lower() == 'random':
                         # random * (max - min) + min
-                        ds1 += dsmiss.format(v, v, '(&imp_max_' + v + '.' + ' - ' + '&imp_min_' + v + '.' + ') * ranuni(0)' + '+ &imp_min_' + v + '.')
+                        ds1 += dsmiss.format(v, v,
+                                             '(&imp_max_' + v + '.' + ' - ' + '&imp_min_' + v + '.' + ') * ranuni(0)' + '+ &imp_min_' + v + '.')
                     else:
                         raise SyntaxError("This should not happen!!!!")
             else:
@@ -1839,14 +1833,15 @@
                     sql += sqlsel % (key, v)
                     sqlinto += ' :imp_' + v + ',\n'
                     if key.lower == 'mode':
-                        modesql += modeq % (v, v, self.libref + "." + self.table + self._dsopts() , v, v, v)
+                        modesql += modeq % (v, v, self.libref + "." + self.table + self._dsopts(), v, v, v)
                     if varListType.get(v.upper()) == "N":
                         ds1 += dsmiss.format(v, v, '&imp_' + v + '.')
                     else:
                         ds1 += dsmiss.format(v, v, '"&imp_' + v + '."')
 
         if len(sql) > 20:
-            sql = sql.rstrip(', \n') + '\n' + sqlinto.rstrip(', \n') + '\n  from ' + self.libref + '.' + self.table + self._dsopts() + ';\nquit;\n'
+            sql = sql.rstrip(', \n') + '\n' + sqlinto.rstrip(
+                ', \n') + '\n  from ' + self.libref + '.' + self.table + self._dsopts() + ';\nquit;\n'
         else:
             sql = ''
         ds1 += 'run;\n'
@@ -1999,7 +1994,7 @@
         code += rename_char.format(binstats)
         if nominal:
             # TODO: add graphics code here to return to the SAS results object
-            graphics ="""
+            graphics = """
             ODS PROCLABEL='ERRORPLOT' ;
             proc sgplot data={0};
                 title "Error and Correct rate by Depth";
@@ -2028,20 +2023,10 @@
         code += "run; quit; %mend;\n"
         code += "%%mangobj(%s,%s,%s);" % (objname, objtype, self.table)
 
-        #code += "%%mangobj(%s,%s,%s);" % (objname, objtype, self.table)
-        #code += "run; quit; %mend;\n"
+        # code += "%%mangobj(%s,%s,%s);" % (objname, objtype, self.table)
+        # code += "run; quit; %mend;\n"
 
         # Debug block
-
-        #debug={'name': name,
-        #       'score_table': score_table,
-        #       'target': target,
-        #       'var': var,
-        #       'nominals': nominals,
-        #       'level': level,
-        #       'binstats': binstats,
-        #       'out':out}
-        #print(debug.items())
 
         if self.sas.nosub:
             print(code)
@@ -2086,10 +2071,10 @@
         codestr = code
         code = "data %s.%s%s;" % (outLibref, outTable, self._dsopts())
         code += "set %s.%s%s;" % (self.libref, self.table, self._dsopts())
-        if len(file)>0:
+        if len(file) > 0:
             code += '%%include "%s";' % file
         else:
-            code += "%s;" %codestr
+            code += "%s;" % codestr
         code += "run;"
 
         if self.sas.nosub:
@@ -2132,7 +2117,7 @@
         else:
             return self.sas.sasdata2dataframe(self.table, self.libref, self.dsopts, method, **kwargs)
 
-    def to_df_CSV(self, tempfile: str=None, tempkeep: bool=False, **kwargs) -> 'pd.DataFrame':
+    def to_df_CSV(self, tempfile: str = None, tempkeep: bool = False, **kwargs) -> 'pd.DataFrame':
         """
         Export this SAS Data Set to a Pandas Data Frame via CSV file
 
@@ -2274,7 +2259,7 @@
         :return: graphic plot
         """
         code = "proc sgplot data=" + self.libref + '.' + self.table + self._dsopts()
-        code += ";\n\tvbar " + var 
+        code += ";\n\tvbar " + var
         if len(label) > 0:
             code += " / LegendLABEL='" + label + "'"
         code += ";\n"
@@ -2378,7 +2363,6 @@
             return ll
 
 
->>>>>>> a39d544f
 if __name__ == "__main__":
     startsas()
 
@@ -2390,55 +2374,62 @@
     endsas()
 
 sas_date_fmts = (
-'AFRDFDD','AFRDFDE','AFRDFDE','AFRDFDN','AFRDFDWN','AFRDFMN','AFRDFMY','AFRDFMY','AFRDFWDX','AFRDFWKX','ANYDTDTE','B8601DA',
-'B8601DA','B8601DJ','CATDFDD','CATDFDE','CATDFDE','CATDFDN','CATDFDWN','CATDFMN','CATDFMY','CATDFMY','CATDFWDX','CATDFWKX',
-'CRODFDD','CRODFDE','CRODFDE','CRODFDN','CRODFDWN','CRODFMN','CRODFMY','CRODFMY','CRODFWDX','CRODFWKX','CSYDFDD','CSYDFDE',
-'CSYDFDE','CSYDFDN','CSYDFDWN','CSYDFMN','CSYDFMY','CSYDFMY','CSYDFWDX','CSYDFWKX','DANDFDD','DANDFDE','DANDFDE','DANDFDN',
-'DANDFDWN','DANDFMN','DANDFMY','DANDFMY','DANDFWDX','DANDFWKX','DATE','DATE','DAY','DDMMYY','DDMMYY','DDMMYYB',
-'DDMMYYC','DDMMYYD','DDMMYYN','DDMMYYP','DDMMYYS','DESDFDD','DESDFDE','DESDFDE','DESDFDN','DESDFDWN','DESDFMN','DESDFMY',
-'DESDFMY','DESDFWDX','DESDFWKX','DEUDFDD','DEUDFDE','DEUDFDE','DEUDFDN','DEUDFDWN','DEUDFMN','DEUDFMY','DEUDFMY','DEUDFWDX',
-'DEUDFWKX','DOWNAME','E8601DA','E8601DA','ENGDFDD','ENGDFDE','ENGDFDE','ENGDFDN','ENGDFDWN','ENGDFMN','ENGDFMY','ENGDFMY',
-'ENGDFWDX','ENGDFWKX','ESPDFDD','ESPDFDE','ESPDFDE','ESPDFDN','ESPDFDWN','ESPDFMN','ESPDFMY','ESPDFMY','ESPDFWDX','ESPDFWKX',
-'EURDFDD','EURDFDE','EURDFDE','EURDFDN','EURDFDWN','EURDFMN','EURDFMY','EURDFMY','EURDFWDX','EURDFWKX','FINDFDD','FINDFDE',
-'FINDFDE','FINDFDN','FINDFDWN','FINDFMN','FINDFMY','FINDFMY','FINDFWDX','FINDFWKX','FRADFDD','FRADFDE','FRADFDE','FRADFDN',
-'FRADFDWN','FRADFMN','FRADFMY','FRADFMY','FRADFWDX','FRADFWKX','FRSDFDD','FRSDFDE','FRSDFDE','FRSDFDN','FRSDFDWN','FRSDFMN',
-'FRSDFMY','FRSDFMY','FRSDFWDX','FRSDFWKX','HUNDFDD','HUNDFDE','HUNDFDE','HUNDFDN','HUNDFDWN','HUNDFMN','HUNDFMY','HUNDFMY',
-'HUNDFWDX','HUNDFWKX','IS8601DA','IS8601DA','ITADFDD','ITADFDE','ITADFDE','ITADFDN','ITADFDWN','ITADFMN','ITADFMY','ITADFMY',
-'ITADFWDX','ITADFWKX','JDATEMD','JDATEMDW','JDATEMNW','JDATEMON','JDATEQRW','JDATEQTR','JDATESEM','JDATESMW','JDATEWK','JDATEYDW',
-'JDATEYM','JDATEYMD','JDATEYMD','JDATEYMW','JNENGO','JNENGO','JNENGOW','JULDATE','JULDAY','JULIAN','JULIAN','MACDFDD',
-'MACDFDE','MACDFDE','MACDFDN','MACDFDWN','MACDFMN','MACDFMY','MACDFMY','MACDFWDX','MACDFWKX','MINGUO','MINGUO','MMDDYY',
-'MMDDYY','MMDDYYB','MMDDYYC','MMDDYYD','MMDDYYN','MMDDYYP','MMDDYYS','MMYY','MMYYC','MMYYD','MMYYN','MMYYP',
-'MMYYS','MONNAME','MONTH','MONYY','MONYY','ND8601DA','NENGO','NENGO','NLDATE','NLDATE','NLDATEL','NLDATEM',
-'NLDATEMD','NLDATEMDL','NLDATEMDM','NLDATEMDS','NLDATEMN','NLDATES','NLDATEW','NLDATEW','NLDATEWN','NLDATEYM','NLDATEYML','NLDATEYMM',
-'NLDATEYMS','NLDATEYQ','NLDATEYQL','NLDATEYQM','NLDATEYQS','NLDATEYR','NLDATEYW','NLDDFDD','NLDDFDE','NLDDFDE','NLDDFDN','NLDDFDWN',
-'NLDDFMN','NLDDFMY','NLDDFMY','NLDDFWDX','NLDDFWKX','NORDFDD','NORDFDE','NORDFDE','NORDFDN','NORDFDWN','NORDFMN','NORDFMY',
-'NORDFMY','NORDFWDX','NORDFWKX','POLDFDD','POLDFDE','POLDFDE','POLDFDN','POLDFDWN','POLDFMN','POLDFMY','POLDFMY','POLDFWDX',
-'POLDFWKX','PTGDFDD','PTGDFDE','PTGDFDE','PTGDFDN','PTGDFDWN','PTGDFMN','PTGDFMY','PTGDFMY','PTGDFWDX','PTGDFWKX','QTR',
-'QTRR','RUSDFDD','RUSDFDE','RUSDFDE','RUSDFDN','RUSDFDWN','RUSDFMN','RUSDFMY','RUSDFMY','RUSDFWDX','RUSDFWKX','SLODFDD',
-'SLODFDE','SLODFDE','SLODFDN','SLODFDWN','SLODFMN','SLODFMY','SLODFMY','SLODFWDX','SLODFWKX','SVEDFDD','SVEDFDE','SVEDFDE',
-'SVEDFDN','SVEDFDWN','SVEDFMN','SVEDFMY','SVEDFMY','SVEDFWDX','SVEDFWKX','WEEKDATE','WEEKDATX','WEEKDAY','WEEKU','WEEKU',
-'WEEKV','WEEKV','WEEKW','WEEKW','WORDDATE','WORDDATX','XYYMMDD','XYYMMDD','YEAR','YYMM','YYMMC','YYMMD',
-'YYMMDD','YYMMDD','YYMMDDB','YYMMDDC','YYMMDDD','YYMMDDN','YYMMDDP','YYMMDDS','YYMMN','YYMMN','YYMMP','YYMMS',
-'YYMON','YYQ','YYQ','YYQC','YYQD','YYQN','YYQP','YYQR','YYQRC','YYQRD','YYQRN','YYQRP',
-'YYQRS','YYQS','YYQZ','YYQZ','YYWEEKU','YYWEEKV','YYWEEKW',
+    'AFRDFDD', 'AFRDFDE', 'AFRDFDE', 'AFRDFDN', 'AFRDFDWN', 'AFRDFMN', 'AFRDFMY', 'AFRDFMY', 'AFRDFWDX', 'AFRDFWKX',
+    'ANYDTDTE', 'B8601DA', 'B8601DA', 'B8601DJ', 'CATDFDD', 'CATDFDE', 'CATDFDE', 'CATDFDN', 'CATDFDWN', 'CATDFMN',
+    'CATDFMY', 'CATDFMY', 'CATDFWDX', 'CATDFWKX', 'CRODFDD', 'CRODFDE', 'CRODFDE', 'CRODFDN', 'CRODFDWN', 'CRODFMN',
+    'CRODFMY', 'CRODFMY', 'CRODFWDX', 'CRODFWKX', 'CSYDFDD', 'CSYDFDE', 'CSYDFDE', 'CSYDFDN', 'CSYDFDWN', 'CSYDFMN',
+    'CSYDFMY', 'CSYDFMY', 'CSYDFWDX', 'CSYDFWKX', 'DANDFDD', 'DANDFDE', 'DANDFDE', 'DANDFDN', 'DANDFDWN', 'DANDFMN',
+    'DANDFMY', 'DANDFMY', 'DANDFWDX', 'DANDFWKX', 'DATE', 'DATE', 'DAY', 'DDMMYY', 'DDMMYY', 'DDMMYYB', 'DDMMYYC',
+    'DDMMYYD', 'DDMMYYN', 'DDMMYYP', 'DDMMYYS', 'DESDFDD', 'DESDFDE', 'DESDFDE', 'DESDFDN', 'DESDFDWN', 'DESDFMN',
+    'DESDFMY', 'DESDFMY', 'DESDFWDX', 'DESDFWKX', 'DEUDFDD', 'DEUDFDE', 'DEUDFDE', 'DEUDFDN', 'DEUDFDWN', 'DEUDFMN',
+    'DEUDFMY', 'DEUDFMY', 'DEUDFWDX', 'DEUDFWKX', 'DOWNAME', 'E8601DA', 'E8601DA', 'ENGDFDD', 'ENGDFDE', 'ENGDFDE',
+    'ENGDFDN', 'ENGDFDWN', 'ENGDFMN', 'ENGDFMY', 'ENGDFMY', 'ENGDFWDX', 'ENGDFWKX', 'ESPDFDD', 'ESPDFDE', 'ESPDFDE',
+    'ESPDFDN', 'ESPDFDWN', 'ESPDFMN', 'ESPDFMY', 'ESPDFMY', 'ESPDFWDX', 'ESPDFWKX', 'EURDFDD', 'EURDFDE', 'EURDFDE',
+    'EURDFDN', 'EURDFDWN', 'EURDFMN', 'EURDFMY', 'EURDFMY', 'EURDFWDX', 'EURDFWKX', 'FINDFDD', 'FINDFDE', 'FINDFDE',
+    'FINDFDN', 'FINDFDWN', 'FINDFMN', 'FINDFMY', 'FINDFMY', 'FINDFWDX', 'FINDFWKX', 'FRADFDD', 'FRADFDE', 'FRADFDE',
+    'FRADFDN', 'FRADFDWN', 'FRADFMN', 'FRADFMY', 'FRADFMY', 'FRADFWDX', 'FRADFWKX', 'FRSDFDD', 'FRSDFDE', 'FRSDFDE',
+    'FRSDFDN', 'FRSDFDWN', 'FRSDFMN', 'FRSDFMY', 'FRSDFMY', 'FRSDFWDX', 'FRSDFWKX', 'HUNDFDD', 'HUNDFDE', 'HUNDFDE',
+    'HUNDFDN', 'HUNDFDWN', 'HUNDFMN', 'HUNDFMY', 'HUNDFMY', 'HUNDFWDX', 'HUNDFWKX', 'IS8601DA', 'IS8601DA', 'ITADFDD',
+    'ITADFDE', 'ITADFDE', 'ITADFDN', 'ITADFDWN', 'ITADFMN', 'ITADFMY', 'ITADFMY', 'ITADFWDX', 'ITADFWKX', 'JDATEMD',
+    'JDATEMDW', 'JDATEMNW', 'JDATEMON', 'JDATEQRW', 'JDATEQTR', 'JDATESEM', 'JDATESMW', 'JDATEWK', 'JDATEYDW', 'JDATEYM',
+    'JDATEYMD', 'JDATEYMD', 'JDATEYMW', 'JNENGO', 'JNENGO', 'JNENGOW', 'JULDATE', 'JULDAY', 'JULIAN', 'JULIAN', 'MACDFDD',
+    'MACDFDE', 'MACDFDE', 'MACDFDN', 'MACDFDWN', 'MACDFMN', 'MACDFMY', 'MACDFMY', 'MACDFWDX', 'MACDFWKX', 'MINGUO',
+    'MINGUO', 'MMDDYY', 'MMDDYY', 'MMDDYYB', 'MMDDYYC', 'MMDDYYD', 'MMDDYYN', 'MMDDYYP', 'MMDDYYS', 'MMYY', 'MMYYC',
+    'MMYYD', 'MMYYN', 'MMYYP', 'MMYYS', 'MONNAME', 'MONTH', 'MONYY', 'MONYY', 'ND8601DA', 'NENGO', 'NENGO', 'NLDATE',
+    'NLDATE', 'NLDATEL', 'NLDATEM', 'NLDATEMD', 'NLDATEMDL', 'NLDATEMDM', 'NLDATEMDS', 'NLDATEMN', 'NLDATES', 'NLDATEW',
+    'NLDATEW', 'NLDATEWN', 'NLDATEYM', 'NLDATEYML', 'NLDATEYMM', 'NLDATEYMS', 'NLDATEYQ', 'NLDATEYQL', 'NLDATEYQM',
+    'NLDATEYQS', 'NLDATEYR', 'NLDATEYW', 'NLDDFDD', 'NLDDFDE', 'NLDDFDE', 'NLDDFDN', 'NLDDFDWN', 'NLDDFMN', 'NLDDFMY',
+    'NLDDFMY', 'NLDDFWDX', 'NLDDFWKX', 'NORDFDD', 'NORDFDE', 'NORDFDE', 'NORDFDN', 'NORDFDWN', 'NORDFMN', 'NORDFMY',
+    'NORDFMY', 'NORDFWDX', 'NORDFWKX', 'POLDFDD', 'POLDFDE', 'POLDFDE', 'POLDFDN', 'POLDFDWN', 'POLDFMN', 'POLDFMY',
+    'POLDFMY', 'POLDFWDX', 'POLDFWKX', 'PTGDFDD', 'PTGDFDE', 'PTGDFDE', 'PTGDFDN', 'PTGDFDWN', 'PTGDFMN', 'PTGDFMY',
+    'PTGDFMY', 'PTGDFWDX', 'PTGDFWKX', 'QTR', 'QTRR', 'RUSDFDD', 'RUSDFDE', 'RUSDFDE', 'RUSDFDN', 'RUSDFDWN', 'RUSDFMN',
+    'RUSDFMY', 'RUSDFMY', 'RUSDFWDX', 'RUSDFWKX', 'SLODFDD', 'SLODFDE', 'SLODFDE', 'SLODFDN', 'SLODFDWN', 'SLODFMN',
+    'SLODFMY', 'SLODFMY', 'SLODFWDX', 'SLODFWKX', 'SVEDFDD', 'SVEDFDE', 'SVEDFDE', 'SVEDFDN', 'SVEDFDWN', 'SVEDFMN',
+    'SVEDFMY', 'SVEDFMY', 'SVEDFWDX', 'SVEDFWKX', 'WEEKDATE', 'WEEKDATX', 'WEEKDAY', 'WEEKU', 'WEEKU', 'WEEKV', 'WEEKV',
+    'WEEKW', 'WEEKW', 'WORDDATE', 'WORDDATX', 'XYYMMDD', 'XYYMMDD', 'YEAR', 'YYMM', 'YYMMC', 'YYMMD', 'YYMMDD', 'YYMMDD',
+    'YYMMDDB', 'YYMMDDC', 'YYMMDDD', 'YYMMDDN', 'YYMMDDP', 'YYMMDDS', 'YYMMN', 'YYMMN', 'YYMMP', 'YYMMS', 'YYMON', 'YYQ',
+    'YYQ', 'YYQC', 'YYQD', 'YYQN', 'YYQP', 'YYQR', 'YYQRC', 'YYQRD', 'YYQRN', 'YYQRP', 'YYQRS', 'YYQS', 'YYQZ', 'YYQZ',
+    'YYWEEKU', 'YYWEEKV', 'YYWEEKW',
 )
 
 sas_time_fmts = (
-'ANYDTTME','B8601LZ','B8601LZ','B8601TM','B8601TM','B8601TZ','B8601TZ','E8601LZ','E8601LZ','E8601TM','E8601TM','E8601TZ',
-'E8601TZ','HHMM','HOUR','IS8601LZ','IS8601LZ','IS8601TM','IS8601TM','IS8601TZ','IS8601TZ','JTIMEH','JTIMEHM','JTIMEHMS',
-'JTIMEHW','JTIMEMW','JTIMESW','MMSS','ND8601TM','ND8601TZ','NLTIMAP','NLTIMAP','NLTIME','NLTIME','STIMER','TIME',
-'TIME','TIMEAMPM','TOD',
+    'ANYDTTME', 'B8601LZ', 'B8601LZ', 'B8601TM', 'B8601TM', 'B8601TZ', 'B8601TZ', 'E8601LZ', 'E8601LZ', 'E8601TM',
+    'E8601TM', 'E8601TZ', 'E8601TZ', 'HHMM', 'HOUR', 'IS8601LZ', 'IS8601LZ', 'IS8601TM', 'IS8601TM', 'IS8601TZ',
+    'IS8601TZ', 'JTIMEH', 'JTIMEHM', 'JTIMEHMS', 'JTIMEHW', 'JTIMEMW', 'JTIMESW', 'MMSS', 'ND8601TM', 'ND8601TZ',
+    'NLTIMAP', 'NLTIMAP', 'NLTIME', 'NLTIME', 'STIMER', 'TIME', 'TIMEAMPM', 'TOD',
 )
 
 sas_datetime_fmts = (
-'AFRDFDT','AFRDFDT','ANYDTDTM','B8601DN','B8601DN','B8601DT','B8601DT','B8601DZ','B8601DZ','CATDFDT','CATDFDT','CRODFDT',
-'CRODFDT','CSYDFDT','CSYDFDT','DANDFDT','DANDFDT','DATEAMPM','DATETIME','DATETIME','DESDFDT','DESDFDT','DEUDFDT','DEUDFDT',
-'DTDATE','DTMONYY','DTWKDATX','DTYEAR','DTYYQC','E8601DN','E8601DN','E8601DT','E8601DT','E8601DZ','E8601DZ','ENGDFDT',
-'ENGDFDT','ESPDFDT','ESPDFDT','EURDFDT','EURDFDT','FINDFDT','FINDFDT','FRADFDT','FRADFDT','FRSDFDT','FRSDFDT','HUNDFDT',
-'HUNDFDT','IS8601DN','IS8601DN','IS8601DT','IS8601DT','IS8601DZ','IS8601DZ','ITADFDT','ITADFDT','JDATEYT','JDATEYTW','JNENGOT',
-'JNENGOTW','MACDFDT','MACDFDT','MDYAMPM','MDYAMPM','ND8601DN','ND8601DT','ND8601DZ','NLDATM','NLDATM','NLDATMAP','NLDATMAP',
-'NLDATMDT','NLDATML','NLDATMM','NLDATMMD','NLDATMMDL','NLDATMMDM','NLDATMMDS','NLDATMMN','NLDATMS','NLDATMTM','NLDATMTZ','NLDATMW',
-'NLDATMW','NLDATMWN','NLDATMWZ','NLDATMYM','NLDATMYML','NLDATMYMM','NLDATMYMS','NLDATMYQ','NLDATMYQL','NLDATMYQM','NLDATMYQS','NLDATMYR',
-'NLDATMYW','NLDATMZ','NLDDFDT','NLDDFDT','NORDFDT','NORDFDT','POLDFDT','POLDFDT','PTGDFDT','PTGDFDT','RUSDFDT','RUSDFDT',
-'SLODFDT','SLODFDT','SVEDFDT','SVEDFDT','TWMDY','YMDDTTM',
+    'AFRDFDT', 'AFRDFDT', 'ANYDTDTM', 'B8601DN', 'B8601DN', 'B8601DT', 'B8601DT', 'B8601DZ', 'B8601DZ', 'CATDFDT',
+    'CATDFDT', 'CRODFDT', 'CRODFDT', 'CSYDFDT', 'CSYDFDT', 'DANDFDT', 'DANDFDT', 'DATEAMPM', 'DATETIME', 'DATETIME',
+    'DESDFDT', 'DESDFDT', 'DEUDFDT', 'DEUDFDT', 'DTDATE', 'DTMONYY', 'DTWKDATX', 'DTYEAR', 'DTYYQC', 'E8601DN',
+    'E8601DN', 'E8601DT', 'E8601DT', 'E8601DZ', 'E8601DZ', 'ENGDFDT', 'ENGDFDT', 'ESPDFDT', 'ESPDFDT', 'EURDFDT',
+    'EURDFDT', 'FINDFDT', 'FINDFDT', 'FRADFDT', 'FRADFDT', 'FRSDFDT', 'FRSDFDT', 'HUNDFDT', 'HUNDFDT', 'IS8601DN',
+    'IS8601DN', 'IS8601DT', 'IS8601DT', 'IS8601DZ', 'IS8601DZ', 'ITADFDT', 'ITADFDT', 'JDATEYT', 'JDATEYTW', 'JNENGOT',
+    'JNENGOTW', 'MACDFDT', 'MACDFDT', 'MDYAMPM', 'MDYAMPM', 'ND8601DN', 'ND8601DT', 'ND8601DZ', 'NLDATM', 'NLDATM',
+    'NLDATMAP', 'NLDATMAP', 'NLDATMDT', 'NLDATML', 'NLDATMM', 'NLDATMMD', 'NLDATMMDL', 'NLDATMMDM', 'NLDATMMDS',
+    'NLDATMMN', 'NLDATMS', 'NLDATMTM', 'NLDATMTZ', 'NLDATMW', 'NLDATMW', 'NLDATMWN', 'NLDATMWZ', 'NLDATMYM', 'NLDATMYML',
+    'NLDATMYMM', 'NLDATMYMS', 'NLDATMYQ', 'NLDATMYQL', 'NLDATMYQM', 'NLDATMYQS', 'NLDATMYR', 'NLDATMYW', 'NLDATMZ',
+    'NLDDFDT', 'NLDDFDT', 'NORDFDT', 'NORDFDT', 'POLDFDT', 'POLDFDT', 'PTGDFDT', 'PTGDFDT', 'RUSDFDT', 'RUSDFDT',
+    'SLODFDT', 'SLODFDT', 'SVEDFDT', 'SVEDFDT', 'TWMDY', 'YMDDTTM',
 )