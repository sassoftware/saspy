#
# Copyright SAS Institute
#
#  Licensed under the Apache License, Version 2.0 (the License);
#  you may not use this file except in compliance with the License.
#  You may obtain a copy of the License at
#
#      http://www.apache.org/licenses/LICENSE-2.0
#
#  Unless required by applicable law or agreed to in writing, software
#  distributed under the License is distributed on an "AS IS" BASIS,
#  WITHOUT WARRANTIES OR CONDITIONS OF ANY KIND, either express or implied.
#  See the License for the specific language governing permissions and
#  limitations under the License.
#
from saspy.sasbase        import *
from saspy.sasstat        import *
from saspy.sasets         import *
from saspy.sasml          import *
from saspy.sasqc          import *
from saspy.sasresults     import *
from saspy.sasutil        import *
from saspy.sasproccommons import *
from saspy.SASLogLexer    import *
<<<<<<< HEAD
from saspy.version        import __version__ 
=======

__version__ = '2.1.1'
>>>>>>> a3c5fad5

def isnotebook():
    try:
        shell = get_ipython().__class__.__name__
        if shell == 'ZMQInteractiveShell':
            return True   # Jupyter notebook or qtconsole
        elif shell == 'TerminalInteractiveShell':
            return False  # Terminal running IPython
        else:
            return False  # Other type (?)
    except NameError:
        return False      # Probably standard Python interpreter

if isnotebook():
	from .sas_magic import SASMagic
	get_ipython().register_magics(SASMagic)<|MERGE_RESOLUTION|>--- conflicted
+++ resolved
@@ -22,12 +22,7 @@
 from saspy.sasutil        import *
 from saspy.sasproccommons import *
 from saspy.SASLogLexer    import *
-<<<<<<< HEAD
-from saspy.version        import __version__ 
-=======
-
-__version__ = '2.1.1'
->>>>>>> a3c5fad5
+from saspy.version        import __version__
 
 def isnotebook():
     try:
