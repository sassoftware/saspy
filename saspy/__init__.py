--- conflicted
+++ resolved
@@ -22,11 +22,7 @@
 from saspy.sasutil        import *
 from saspy.sasproccommons import *
 from saspy.SASLogLexer    import *
-<<<<<<< HEAD
-from saspy.version        import __version__
-=======
 from saspy.version        import __version__ 
->>>>>>> 07a9d23f
 
 def isnotebook():
     try:
