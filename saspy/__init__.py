#
# Copyright SAS Institute
#
#  Licensed under the Apache License, Version 2.0 (the License);
#  you may not use this file except in compliance with the License.
#  You may obtain a copy of the License at
#
#      http://www.apache.org/licenses/LICENSE-2.0
#
#  Unless required by applicable law or agreed to in writing, software
#  distributed under the License is distributed on an "AS IS" BASIS,
#  WITHOUT WARRANTIES OR CONDITIONS OF ANY KIND, either express or implied.
#  See the License for the specific language governing permissions and
#  limitations under the License.
#
from saspy.sasbase        import *
from saspy.sasstat        import *
from saspy.sasets         import *
from saspy.sasml          import *
from saspy.sasqc          import *
from saspy.sasresults     import *
from saspy.sasutil        import *
from saspy.sasproccommons import *
<<<<<<< HEAD
from saspy.SASLogLexer import *

__version__ = '2.1.1'

def isnotebook():
    try:
        shell = get_ipython().__class__.__name__
        if shell == 'ZMQInteractiveShell':
            return True   # Jupyter notebook or qtconsole
        elif shell == 'TerminalInteractiveShell':
            return False  # Terminal running IPython
        else:
            return False  # Other type (?)
    except NameError:
        return False      # Probably standard Python interpreter

if isnotebook():
	from .sas_magic import SASMagic
	get_ipython().register_magics(SASMagic)
=======
from saspy.SASLogLexer    import *
from saspy.version        import __version__
>>>>>>> f5342a56
<|MERGE_RESOLUTION|>--- conflicted
+++ resolved
@@ -21,8 +21,7 @@
 from saspy.sasresults     import *
 from saspy.sasutil        import *
 from saspy.sasproccommons import *
-<<<<<<< HEAD
-from saspy.SASLogLexer import *
+from saspy.SASLogLexer    import *
 
 __version__ = '2.1.1'
 
@@ -40,8 +39,4 @@
 
 if isnotebook():
 	from .sas_magic import SASMagic
-	get_ipython().register_magics(SASMagic)
-=======
-from saspy.SASLogLexer    import *
-from saspy.version        import __version__
->>>>>>> f5342a56
+	get_ipython().register_magics(SASMagic)