--- conflicted
+++ resolved
@@ -196,13 +196,9 @@
         """
         topts = dict(self.dsopts)
         topts['obs'] = obs
-<<<<<<< HEAD
         if 'firstobs' in self.dsopts.keys():
            topts['obs'] = self.dsopts['firstobs'] + obs
-        code = "proc print data=" + self.libref + '.' + self.table + self.sas._dsopts(topts) + ";run;"
-=======
         code = "proc print data=" + self.libref + ".'" + self.table + "'n " + self.sas._dsopts(topts) + ";run;"
->>>>>>> 6a8ce04b
 
         if self.sas.nosub:
             print(code)
@@ -235,14 +231,9 @@
         :param obs: the number of rows of the table that you want to display. The default is 5
         :return:
         """   
-<<<<<<< HEAD
         code  = "%let lastobs=-1;\n"
         code += "proc sql;select count(*) format best32. into :lastobs from "
-        code += self.libref + '.' + self.table + self._dsopts()
-=======
-        code  = "proc sql;select count(*) format best32. into :lastobs from "
         code += self.libref + ".'" + self.table + "'n " + self._dsopts()
->>>>>>> 6a8ce04b
         code += ";%put lastobs=&lastobs lastobsend=;\nquit;"
 
         nosub = self.sas.nosub
@@ -306,14 +297,9 @@
         """
         return the number of observations for your SASdata object
         """
-<<<<<<< HEAD
         code  = "%let lastobs=-1;\n"
         code += "proc sql;select count(*) format best32. into :lastobs from "
-        code += self.libref + '.' + self.table + self._dsopts() 
-=======
-        code  = "proc sql;select count(*) format best32. into :lastobs from "
         code += self.libref + ".'" + self.table + "'n " + self._dsopts() 
->>>>>>> 6a8ce04b
         code += ";%put lastobs=&lastobs lastobsend=;\nquit;"
 
         if self.sas.nosub:
