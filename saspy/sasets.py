#
# Copyright SAS Institute
#
#  Licensed under the Apache License, Version 2.0 (the License);
#  you may not use this file except in compliance with the License.
#  You may obtain a copy of the License at
#
#      http://www.apache.org/licenses/LICENSE-2.0
#
#  Unless required by applicable law or agreed to in writing, software
#  distributed under the License is distributed on an "AS IS" BASIS,
#  WITHOUT WARRANTIES OR CONDITIONS OF ANY KIND, either express or implied.
#  See the License for the specific language governing permissions and
#  limitations under the License.
#
import logging
<<<<<<< HEAD
from saspy.sasproccommons import SASProcCommons

# create logging
logger = logging.getLogger('')
logger.setLevel(logging.WARN)
=======

from saspy.sasproccommons import SASProcCommons
>>>>>>> e8b9553e


class SASets:
    def __init__(self, session, *args, **kwargs):
        """Submit an initial set of macros to prepare the SAS system"""
<<<<<<< HEAD
        self.sas=session
        logger.debug("Initialization of SAS Macro: " + str(self.sas.saslog()))
=======
        self.sasproduct = "ets"
        # create logging
        # logging.basicConfig(format='%(asctime)s %(message)s', datefmt='%m/%d/%Y %I:%M:%S %p', level=logging.DEBUG)
        self.logger = logging.getLogger(__name__)
        self.logger.setLevel(logging.WARN)
        self.sas = session
        self.logger.debug("Initialization of SAS Macro: " + self.sas.saslog())
>>>>>>> e8b9553e

    def timeseries(self, **kwargs):
        """
        Python method to call the TIMESERIES procedure
        required_set={'id'}
        legal_set={ 'by', 'corr', 'crosscorr', 'decomp', 'id', 'season', 'trend', 'var', 'crossvar', 'out'}

        Documentation link: http://support.sas.com/documentation/cdl//en/etsug/68148/HTML/default/viewer.htm#etsug_timeseries_syntax.htm
        """
        required_set = {'id'}
<<<<<<< HEAD
        legal_set = { 'by', 'corr', 'crosscorr', 'decomp', 'id', 'season', 'trend', 'var', 'crossvar', 'out', 'procopts'}
        logger.debug("kwargs type: " + str(type(kwargs)))
=======
        legal_set = {'by', 'corr', 'crosscorr', 'decomp', 'id', 'season', 'trend', 'var', 'crossvar', 'out', 'procopts'}
        self.logger.debug("kwargs type: " + str(type(kwargs)))
>>>>>>> e8b9553e
        return SASProcCommons._run_proc(self, "TIMESERIES", required_set, legal_set, **kwargs)

    def arima(self, **kwargs):
        """
        Python method to call the ARIMA procedure
        required_set={'identify'}
        legal_set={ 'by', 'identify', 'estimate', 'outlier', 'forecast', 'out'}

        Documentation link: http://support.sas.com/documentation/cdl//en/etsug/68148/HTML/default/viewer.htm#etsug_arima_syntax.htm
        """
        required_set = {'identify'}
<<<<<<< HEAD
        legal_set = { 'by', 'identify', 'estimate', 'outlier', 'forecast', 'out', 'procopts'}
=======
        legal_set = {'by', 'identify', 'estimate', 'outlier', 'forecast', 'out', 'procopts'}
>>>>>>> e8b9553e
        return SASProcCommons._run_proc(self, "ARIMA", required_set, legal_set, **kwargs)

    def ucm(self, **kwargs):
        """
        Python method to call the UCM procedure
        required_set={'model'}
        legal_set= {'autoreg', 'blockseason', 'by', 'cycle', 'deplag', 'estimate', 'forecast', 'id', 'irregular'
                    'level', 'model', 'nloptions', 'performance', 'out', 'outlier', 'randomreg', 'season', 'slope'
                    'splinereg', 'splineseason'}

        Documentation link: http://support.sas.com/documentation/cdl//en/etsug/68148/HTML/default/viewer.htm#etsug_ucm_syntax.htm
        """
        required_set = {'model'}
        legal_set = {'autoreg', 'blockseason', 'by', 'cycle', 'deplag', 'estimate', 'forecast', 'id', 'irregular'
<<<<<<< HEAD
                    'level', 'model', 'nloptions', 'performance', 'out', 'outlier', 'randomreg', 'season', 'slope'
                    'splinereg', 'splineseason', 'procopts'}
=======
                                                                                                      'level', 'model',
                     'nloptions', 'performance', 'out', 'outlier', 'randomreg', 'season', 'slope'
                                                                                          'splinereg', 'splineseason',
                     'procopts'}
>>>>>>> e8b9553e
        return SASProcCommons._run_proc(self, "UCM", required_set, legal_set, **kwargs)

    def esm(self, **kwargs):
        """
        Python method to call the ESM procedure
        required_set = {}
        legal_set = { 'by', 'id', 'forecast', 'out'}

        Documentation link: http://support.sas.com/documentation/cdl//en/etsug/68148/HTML/default/viewer.htm#etsug_esm_syntax.htm
        """
        required_set = {}
<<<<<<< HEAD
        legal_set = { 'by', 'id', 'forecast', 'out', 'procopts'}
=======
        legal_set = {'by', 'id', 'forecast', 'out', 'procopts'}
>>>>>>> e8b9553e
        return SASProcCommons._run_proc(self, "ESM", required_set, legal_set, **kwargs)

    def timeid(self, **kwargs):
        """
        Python method to call the TIMEID procedure
        required_set = {}
        legal_set = { 'by', 'id', 'out'}

        Documentation link: http://support.sas.com/documentation/cdl//en/etsug/68148/HTML/default/viewer.htm#etsug_timeid_syntax.htm
        """
        required_set = {}
<<<<<<< HEAD
        legal_set = { 'by', 'id', 'out', 'procopts'}
=======
        legal_set = {'by', 'id', 'out', 'procopts'}
>>>>>>> e8b9553e
        return SASProcCommons._run_proc(self, "TIMEID", required_set, legal_set, **kwargs)

    def timedata(self, **kwargs):
        """
        Python method to call the TIMEDATA procedure
        required_set = {}
        legal_set = {'by', 'id', 'fcmport', 'out', 'outarrays', 'outscalars', 'var', 'prog_stmts'}

        Documentation link: http://support.sas.com/documentation/cdl//en/etsug/68148/HTML/default/viewer.htm#etsug_timedata_syntax.htm
        """
        required_set = {}
        legal_set = {'by', 'id', 'fcmport', 'out', 'outarrays', 'outscalars', 'var', 'prog_stmts', 'procopts'}
<<<<<<< HEAD
        return SASProcCommons._run_proc(self, "TIMEIDATA", required_set, legal_set, **kwargs)
=======
        return SASProcCommons._run_proc(self, "TIMEIDATA", required_set, legal_set, **kwargs)
>>>>>>> e8b9553e
<|MERGE_RESOLUTION|>--- conflicted
+++ resolved
@@ -14,25 +14,13 @@
 #  limitations under the License.
 #
 import logging
-<<<<<<< HEAD
-from saspy.sasproccommons import SASProcCommons
-
-# create logging
-logger = logging.getLogger('')
-logger.setLevel(logging.WARN)
-=======
 
 from saspy.sasproccommons import SASProcCommons
->>>>>>> e8b9553e
 
 
 class SASets:
     def __init__(self, session, *args, **kwargs):
         """Submit an initial set of macros to prepare the SAS system"""
-<<<<<<< HEAD
-        self.sas=session
-        logger.debug("Initialization of SAS Macro: " + str(self.sas.saslog()))
-=======
         self.sasproduct = "ets"
         # create logging
         # logging.basicConfig(format='%(asctime)s %(message)s', datefmt='%m/%d/%Y %I:%M:%S %p', level=logging.DEBUG)
@@ -40,7 +28,6 @@
         self.logger.setLevel(logging.WARN)
         self.sas = session
         self.logger.debug("Initialization of SAS Macro: " + self.sas.saslog())
->>>>>>> e8b9553e
 
     def timeseries(self, **kwargs):
         """
@@ -51,13 +38,8 @@
         Documentation link: http://support.sas.com/documentation/cdl//en/etsug/68148/HTML/default/viewer.htm#etsug_timeseries_syntax.htm
         """
         required_set = {'id'}
-<<<<<<< HEAD
-        legal_set = { 'by', 'corr', 'crosscorr', 'decomp', 'id', 'season', 'trend', 'var', 'crossvar', 'out', 'procopts'}
-        logger.debug("kwargs type: " + str(type(kwargs)))
-=======
         legal_set = {'by', 'corr', 'crosscorr', 'decomp', 'id', 'season', 'trend', 'var', 'crossvar', 'out', 'procopts'}
         self.logger.debug("kwargs type: " + str(type(kwargs)))
->>>>>>> e8b9553e
         return SASProcCommons._run_proc(self, "TIMESERIES", required_set, legal_set, **kwargs)
 
     def arima(self, **kwargs):
@@ -69,11 +51,7 @@
         Documentation link: http://support.sas.com/documentation/cdl//en/etsug/68148/HTML/default/viewer.htm#etsug_arima_syntax.htm
         """
         required_set = {'identify'}
-<<<<<<< HEAD
-        legal_set = { 'by', 'identify', 'estimate', 'outlier', 'forecast', 'out', 'procopts'}
-=======
         legal_set = {'by', 'identify', 'estimate', 'outlier', 'forecast', 'out', 'procopts'}
->>>>>>> e8b9553e
         return SASProcCommons._run_proc(self, "ARIMA", required_set, legal_set, **kwargs)
 
     def ucm(self, **kwargs):
@@ -88,15 +66,10 @@
         """
         required_set = {'model'}
         legal_set = {'autoreg', 'blockseason', 'by', 'cycle', 'deplag', 'estimate', 'forecast', 'id', 'irregular'
-<<<<<<< HEAD
-                    'level', 'model', 'nloptions', 'performance', 'out', 'outlier', 'randomreg', 'season', 'slope'
-                    'splinereg', 'splineseason', 'procopts'}
-=======
                                                                                                       'level', 'model',
                      'nloptions', 'performance', 'out', 'outlier', 'randomreg', 'season', 'slope'
                                                                                           'splinereg', 'splineseason',
                      'procopts'}
->>>>>>> e8b9553e
         return SASProcCommons._run_proc(self, "UCM", required_set, legal_set, **kwargs)
 
     def esm(self, **kwargs):
@@ -108,11 +81,7 @@
         Documentation link: http://support.sas.com/documentation/cdl//en/etsug/68148/HTML/default/viewer.htm#etsug_esm_syntax.htm
         """
         required_set = {}
-<<<<<<< HEAD
-        legal_set = { 'by', 'id', 'forecast', 'out', 'procopts'}
-=======
         legal_set = {'by', 'id', 'forecast', 'out', 'procopts'}
->>>>>>> e8b9553e
         return SASProcCommons._run_proc(self, "ESM", required_set, legal_set, **kwargs)
 
     def timeid(self, **kwargs):
@@ -124,11 +93,7 @@
         Documentation link: http://support.sas.com/documentation/cdl//en/etsug/68148/HTML/default/viewer.htm#etsug_timeid_syntax.htm
         """
         required_set = {}
-<<<<<<< HEAD
-        legal_set = { 'by', 'id', 'out', 'procopts'}
-=======
         legal_set = {'by', 'id', 'out', 'procopts'}
->>>>>>> e8b9553e
         return SASProcCommons._run_proc(self, "TIMEID", required_set, legal_set, **kwargs)
 
     def timedata(self, **kwargs):
@@ -141,8 +106,4 @@
         """
         required_set = {}
         legal_set = {'by', 'id', 'fcmport', 'out', 'outarrays', 'outscalars', 'var', 'prog_stmts', 'procopts'}
-<<<<<<< HEAD
-        return SASProcCommons._run_proc(self, "TIMEIDATA", required_set, legal_set, **kwargs)
-=======
-        return SASProcCommons._run_proc(self, "TIMEIDATA", required_set, legal_set, **kwargs)
->>>>>>> e8b9553e
+        return SASProcCommons._run_proc(self, "TIMEIDATA", required_set, legal_set, **kwargs)