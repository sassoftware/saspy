--- conflicted
+++ resolved
@@ -295,18 +295,6 @@
         :param kwargs:
         :return:
         """
-<<<<<<< HEAD
-=======
-        required_set = {'model'}
-        legal_set = {'by', 'cls', 'code', 'freq', 'id', 'model', 'out',
-        'partition', 'score', 'selection', 'weight'}
-
-        self.logger.debug("kwargs type: " + str(type(kwargs)))
-
-        # ODS graphics are created by default for STAT this stops them form generation
-        kwargs['ODSGraphics']=False
-        return SASProcCommons._run_proc(self, "HPLOGISTIC", required_set, legal_set, **kwargs)
->>>>>>> c50763ed
 
     def hpreg(self, **kwargs: dict) -> 'SASresults':
         """
